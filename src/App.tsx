--- conflicted
+++ resolved
@@ -36,32 +36,32 @@
 const SideNav = lazy(() =>
   import("./components/bottom-nav").then((module) => ({
     default: module.SideNav,
-  })),
+  }))
 );
 const WeatherWidgetPro = lazy(() => import("./components/weather-widget-pro"));
 const SettingsPage = lazy(() => import("./components/settings-page"));
 const FaqPage = lazy(() => import("./components/faq-page"));
 const TermsPage = lazy(() => import("./components/terms-page"));
 const PrivacyPolicyPage = lazy(
-  () => import("./components/privacy-policy-page"),
+  () => import("./components/privacy-policy-page")
 );
 const BlobConnectionTest = lazy(
-  () => import("./components/blob-connection-test"),
+  () => import("./components/blob-connection-test")
 );
 const BlobImageUploader = lazy(
-  () => import("./components/blob-image-uploader"),
+  () => import("./components/blob-image-uploader")
 );
 const BlobImageTest = lazy(() => import("./components/blob-image-test"));
 const AccountStatusChecker = lazy(
-  () => import("./components/account-status-checker"),
+  () => import("./components/account-status-checker")
 );
 const StorageSetup = lazy(() => import("./components/storage-setup"));
 const DatabaseDebugger = lazy(() => import("./components/database-debugger"));
 const ImageUploadDebugger = lazy(
-  () => import("./components/image-upload-debugger"),
+  () => import("./components/image-upload-debugger")
 );
 const GearDatabaseDebugger = lazy(
-  () => import("./components/gear-database-debugger"),
+  () => import("./components/gear-database-debugger")
 );
 const WhatsNewPage = lazy(() => import("./components/whats-new-page"));
 
@@ -173,7 +173,6 @@
           ),
         },
         {
-<<<<<<< HEAD
           path: "search/:id",
           element: (
             <ProtectedRoute>
@@ -182,10 +181,7 @@
           ),
         },
         {
-          path: "profile",
-=======
           path: ROUTES.PROFILE,
->>>>>>> 3a693076
           element: (
             <ProtectedRoute>
               <ProfilePage />
@@ -339,7 +335,7 @@
     future: {
       v7_relativeSplatPath: true,
     },
-  },
+  }
 );
 
 function AppContent() {
@@ -395,7 +391,7 @@
         <div
           className={cn(
             "flex-1 max-w-full h-full flex flex-col overflow-hidden",
-            !isAuthPage ? "lg:ml-[var(--sidebar-width)]" : "",
+            !isAuthPage ? "lg:ml-[var(--sidebar-width)]" : ""
           )}
         >
           {/* Email verification banner - only show on non-auth pages */}
