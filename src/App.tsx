--- conflicted
+++ resolved
@@ -29,13 +29,10 @@
 import ErrorBoundary from "./components/error-boundary";
 import LandingPage from "./pages/landing";
 import Page404 from "./pages/404";
-<<<<<<< HEAD
 import AuthWrapper from "./pages/auth/auth-wrapper";
-=======
 import { PostHogProvider, PostHogErrorBoundary } from "posthog-js/react";
 import { initPosthog, posthog } from "./lib/posthog";
 import { Toaster } from "./components/ui/toaster";
->>>>>>> 3e926f13
 
 // Lazy load heavy components for better initial loading performance
 const HomePage = lazy(() => import("./pages/home"));
