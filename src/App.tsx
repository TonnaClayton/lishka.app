import { Suspense, useEffect, useState } from "react";
import {
  useLocation,
  createBrowserRouter,
  RouterProvider,
  Outlet,
  useNavigate,
  useRoutes,
} from "react-router-dom";
import routes from "tempo-routes";
import { lazy } from "react";
import {
  ForgotPasswordPage,
  ResetPasswordPage,
  LoginPage,
  SignupPage,
  EmailConfirmationPage,
} from "./pages/auth";
import ProtectedRoute from "./components/auth/protected-route";
import SafariScrollFix from "./components/safari-scroll-fix";
import EmailVerificationBanner from "./components/email-verification-banner";
import { AuthProvider, useAuth } from "./contexts/auth-context";
import { config } from "@/lib/config";
import { QueryClientProvider, QueryClient } from "@tanstack/react-query";
import { ReactQueryDevtools } from "@tanstack/react-query-devtools";
import { cn } from "./lib/utils";
import { useProfile } from "./hooks/queries";

// Lazy load heavy components for better initial loading performance
<<<<<<< HEAD
const OnboardingPage = lazy(() => import("./pages/onboarding"));
const HomePage = lazy(() => import("./components/home-page"));
const FishDetailPage = lazy(() => import("./components/fish-detail-page"));
=======
const HomePage = lazy(() => import("./pages/home"));
const FishDetailPage = lazy(() => import("./pages/fish-detail"));
>>>>>>> 10b18d4f
const MenuPage = lazy(() => import("./components/menu-page"));
const SearchPage = lazy(() => import("./pages/search"));
const WeatherPage = lazy(() => import("./components/weather-page"));
const ProfilePage = lazy(() => import("./pages/profile"));
const MyGearPage = lazy(() => import("./components/my-gear-page"));
const GearCategoryPage = lazy(() => import("./components/gear-category-page"));
const SideNav = lazy(() =>
  import("./components/bottom-nav").then((module) => ({
    default: module.SideNav,
  }))
);
const WeatherWidgetPro = lazy(() => import("./components/weather-widget-pro"));
const SettingsPage = lazy(() => import("./components/settings-page"));
const FaqPage = lazy(() => import("./components/faq-page"));
const TermsPage = lazy(() => import("./components/terms-page"));
const PrivacyPolicyPage = lazy(
  () => import("./components/privacy-policy-page")
);
const BlobConnectionTest = lazy(
  () => import("./components/blob-connection-test")
);
const BlobImageUploader = lazy(
  () => import("./components/blob-image-uploader")
);
const BlobImageTest = lazy(() => import("./components/blob-image-test"));
const AccountStatusChecker = lazy(
  () => import("./components/account-status-checker")
);
const StorageSetup = lazy(() => import("./components/storage-setup"));
const DatabaseDebugger = lazy(() => import("./components/database-debugger"));
const ImageUploadDebugger = lazy(
  () => import("./components/image-upload-debugger")
);
const GearDatabaseDebugger = lazy(
  () => import("./components/gear-database-debugger")
);
const WhatsNewPage = lazy(() => import("./components/whats-new-page"));

// Create router with future flags
const router = createBrowserRouter(
  [
    // Add tempo routes first if VITE_TEMPO is enabled
    ...(config.VITE_TEMPO ? routes : []),
    {
      path: "/",
      element: <AppWithAuth />,
      children: [
        // Public routes
        {
          path: "onboarding",
          element: (
            <ProtectedRoute requireAuth={false}>
              <OnboardingPage />
            </ProtectedRoute>
          ),
        },
        {
          path: "login",
          element: (
            <ProtectedRoute requireAuth={false}>
              <LoginPage />
            </ProtectedRoute>
          ),
        },
        {
          path: "signup",
          element: (
            <ProtectedRoute requireAuth={false}>
              <SignupPage />
            </ProtectedRoute>
          ),
        },
        {
          path: "forgot-password",
          element: (
            <ProtectedRoute requireAuth={false}>
              <ForgotPasswordPage />
            </ProtectedRoute>
          ),
        },
        {
          path: "reset-password",
          element: (
            <ProtectedRoute requireAuth={true}>
              <ResetPasswordPage />
            </ProtectedRoute>
          ),
        },
        {
          path: "confirm-email",
          element: (
            <ProtectedRoute requireAuth={false}>
              <EmailConfirmationPage />
            </ProtectedRoute>
          ),
        },
        {
          path: "auth/confirm",
          element: (
            <ProtectedRoute requireAuth={false}>
              <EmailConfirmationPage />
            </ProtectedRoute>
          ),
        },
        // Protected routes
        {
          index: true,
          element: (
            <ProtectedRoute>
              <HomePage />
            </ProtectedRoute>
          ),
        },
        {
          path: "fish/:fishName",
          element: (
            <ProtectedRoute>
              <FishDetailPage />
            </ProtectedRoute>
          ),
        },
        {
          path: "fish/*",
          element: (
            <ProtectedRoute>
              <FishDetailPage />
            </ProtectedRoute>
          ),
        },
        {
          path: "menu",
          element: (
            <ProtectedRoute>
              <MenuPage />
            </ProtectedRoute>
          ),
        },
        {
          path: "search",
          element: (
            <ProtectedRoute>
              <SearchPage />
            </ProtectedRoute>
          ),
        },
        {
          path: "profile",
          element: (
            <ProtectedRoute>
              <ProfilePage />
            </ProtectedRoute>
          ),
        },
        {
          path: "weather",
          element: (
            <ProtectedRoute>
              <WeatherPage />
            </ProtectedRoute>
          ),
        },
        {
          path: "settings",
          element: (
            <ProtectedRoute>
              <SettingsPage />
            </ProtectedRoute>
          ),
        },
        {
          path: "faq",
          element: (
            <ProtectedRoute>
              <FaqPage />
            </ProtectedRoute>
          ),
        },
        {
          path: "terms",
          element: (
            <ProtectedRoute>
              <TermsPage />
            </ProtectedRoute>
          ),
        },
        {
          path: "privacy-policy",
          element: (
            <ProtectedRoute>
              <PrivacyPolicyPage />
            </ProtectedRoute>
          ),
        },
        {
          path: "my-gear",
          element: (
            <ProtectedRoute>
              <MyGearPage />
            </ProtectedRoute>
          ),
        },
        {
          path: "gear-category/:categoryId",
          element: (
            <ProtectedRoute>
              <GearCategoryPage />
            </ProtectedRoute>
          ),
        },
        {
          path: "blob-test",
          element: (
            <ProtectedRoute>
              <BlobConnectionTest />
            </ProtectedRoute>
          ),
        },
        {
          path: "blob-upload",
          element: (
            <ProtectedRoute>
              <BlobImageUploader />
            </ProtectedRoute>
          ),
        },
        {
          path: "account-status",
          element: (
            <ProtectedRoute requireAuth={false}>
              <div className="min-h-screen bg-gray-50 dark:bg-gray-900 flex items-center justify-center p-4">
                <AccountStatusChecker />
              </div>
            </ProtectedRoute>
          ),
        },
        {
          path: "storage-setup",
          element: (
            <ProtectedRoute>
              <div className="min-h-screen bg-gray-50 dark:bg-gray-900 flex items-center justify-center p-4">
                <StorageSetup />
              </div>
            </ProtectedRoute>
          ),
        },
        {
          path: "blob-image-test",
          element: (
            <ProtectedRoute>
              <div className="min-h-screen bg-gray-50 dark:bg-gray-900 p-4">
                <BlobImageTest />
              </div>
            </ProtectedRoute>
          ),
        },
        {
          path: "database-debug",
          element: (
            <ProtectedRoute>
              <div className="min-h-screen bg-gray-50 dark:bg-gray-900 p-4">
                <DatabaseDebugger />
              </div>
            </ProtectedRoute>
          ),
        },
        {
          path: "image-upload-debug",
          element: (
            <ProtectedRoute>
              <div className="min-h-screen bg-gray-50 dark:bg-gray-900 p-4">
                <ImageUploadDebugger />
              </div>
            </ProtectedRoute>
          ),
        },
        {
          path: "gear-database-debug",
          element: (
            <ProtectedRoute>
              <div className="min-h-screen bg-gray-50 dark:bg-gray-900 p-4">
                <GearDatabaseDebugger />
              </div>
            </ProtectedRoute>
          ),
        },
        {
          path: "whats-new",
          element: (
            <ProtectedRoute>
              <WhatsNewPage />
            </ProtectedRoute>
          ),
        },
      ],
    },
  ],
  {
    future: {
      v7_relativeSplatPath: true,
    },
  }
);

function AppContent() {
  // Check if we're on the splash page
  const location = useLocation();
  const { user } = useAuth();
  const { data: profile } = useProfile(user?.id);
  const navigate = useNavigate();
  const isSplashPage = location.pathname === "/" && !profile?.location;

  // Check if current route should have the weather widget in desktop layout
  const shouldShowWeatherWidget = ["/", "/search"].includes(location.pathname);

  // Check if we're on auth pages (login/signup) to hide sidebar
  const isAuthPage = [
    "/login",
    "/signup",
    "/forgot-password",
<<<<<<< HEAD
    "/onboarding",
=======
    "/reset-password",
>>>>>>> 10b18d4f
  ].includes(location.pathname);

  // Track if we're on mobile or desktop
  const [isMobile, setIsMobile] = useState(window.innerWidth < 1024);

  // Set initial sidebar width CSS variable and handle resize
  useEffect(() => {
    const handleResize = () => {
      const width = window.innerWidth >= 1024 ? "16rem" : "0";
      document.documentElement.style.setProperty("--sidebar-width", width);
      setIsMobile(window.innerWidth < 1024);
    };

    handleResize();
    window.addEventListener("resize", handleResize);

    return () => window.removeEventListener("resize", handleResize);
  }, []);

  return (
    <div className="w-full h-full overflow-hidden">
      <SafariScrollFix />
      {/* Use flexbox layout for desktop */}
      <div className="flex w-full h-full">
        {/* Side Navigation - flex-none (fixed width) - hidden on auth pages */}
        {!isAuthPage && (
          <Suspense
            fallback={
              <div className="w-64 bg-white dark:bg-gray-900 border-r border-gray-200 dark:border-gray-800" />
            }
          >
            <SideNav />
          </Suspense>
        )}

        {/* Main content area - flex-auto (flexible width) */}
        <div
          className={cn(
            "flex-1 max-w-full h-full flex flex-col overflow-hidden",
            !isAuthPage ? "lg:ml-[var(--sidebar-width)]" : ""
          )}
        >
          {/* Email verification banner - only show on non-auth pages */}
          {!isAuthPage && <EmailVerificationBanner />}

          <div className="w-full h-full flex-1">
            {/* Outlet for nested routes with suspense boundary */}
            <Suspense
              fallback={
                <div className="flex items-center justify-center min-h-[50vh]">
                  <div className="text-center">
                    <div className="animate-spin rounded-full h-8 w-8 border-b-2 border-blue-600 mx-auto mb-2" />
                    <p className="text-sm text-gray-600 dark:text-gray-400">
                      Loading...
                    </p>
                  </div>
                </div>
              }
            >
              <Outlet />
            </Suspense>
          </div>
        </div>

        {/* Weather widget sidebar - flex-none (fixed width) */}
        {shouldShowWeatherWidget && (
          <div className="hidden lg:block lg:w-[380px] lg:flex-none bg-white dark:bg-gray-900 border-l border-gray-200 dark:border-gray-800 h-full overflow-y-auto">
            <Suspense
              fallback={
                <div className="p-4 animate-pulse">
                  <div className="h-32 bg-gray-200 dark:bg-gray-700 rounded" />
                </div>
              }
            >
              <WeatherWidgetPro />
            </Suspense>
          </div>
        )}
      </div>
    </div>
  );
}

// Wrapper component to provide AuthContext within router
function AppWithAuth() {
  return (
    <AuthProvider>
      <AppContent />
    </AuthProvider>
  );
}

function App() {
  const queryClient = new QueryClient({
    defaultOptions: {
      queries: {
        refetchOnWindowFocus: false,
        retry: 1,
        staleTime: 5 * 1000,
      },
    },
  });

  return (
    <QueryClientProvider client={queryClient}>
      <Suspense
        fallback={
          <div className="flex items-center justify-center h-screen">
            <p>Loading...</p>
          </div>
        }
      >
        <RouterProvider router={router} />
      </Suspense>
      <ReactQueryDevtools initialIsOpen={false} />
    </QueryClientProvider>
  );
}

export default App;<|MERGE_RESOLUTION|>--- conflicted
+++ resolved
@@ -27,14 +27,9 @@
 import { useProfile } from "./hooks/queries";
 
 // Lazy load heavy components for better initial loading performance
-<<<<<<< HEAD
 const OnboardingPage = lazy(() => import("./pages/onboarding"));
-const HomePage = lazy(() => import("./components/home-page"));
-const FishDetailPage = lazy(() => import("./components/fish-detail-page"));
-=======
 const HomePage = lazy(() => import("./pages/home"));
 const FishDetailPage = lazy(() => import("./pages/fish-detail"));
->>>>>>> 10b18d4f
 const MenuPage = lazy(() => import("./components/menu-page"));
 const SearchPage = lazy(() => import("./pages/search"));
 const WeatherPage = lazy(() => import("./components/weather-page"));
@@ -354,11 +349,8 @@
     "/login",
     "/signup",
     "/forgot-password",
-<<<<<<< HEAD
     "/onboarding",
-=======
     "/reset-password",
->>>>>>> 10b18d4f
   ].includes(location.pathname);
 
   // Track if we're on mobile or desktop
