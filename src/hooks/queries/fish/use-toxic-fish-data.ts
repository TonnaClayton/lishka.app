import { useQuery } from "@tanstack/react-query";
import { generateTextWithAI } from "@/lib/ai";
import { cacheApiResponse, getCachedApiResponse } from "@/lib/api-helpers";
import { getLocalFishName } from "@/lib/fishbase-api";
import { getFishImageUrl } from "@/lib/fish-image-service";
import { OPENAI_DISABLED_MESSAGE, OPENAI_ENABLED } from "@/lib/openai-toggle";
import { config } from "@/lib/config";
import { log } from "@/lib/logging";
import { FishData, fishQueryKeys } from "./use-fish-data";
<<<<<<< HEAD
import { useUserLocation } from "../location";
import { api } from "../api";
import z from "zod";
import { fishSchema } from "./type";
=======
>>>>>>> 3a693076

// Helper functions
const getCurrentMonth = () => {
  const months = [
    "January",
    "February",
    "March",
    "April",
    "May",
    "June",
    "July",
    "August",
    "September",
    "October",
    "November",
    "December",
  ];
  return months[new Date().getMonth()];
};

const getCurrentMonthYear = () => {
  const now = new Date();
  return `${now.getFullYear()}-${String(now.getMonth() + 1).padStart(2, "0")}`;
};

const getLocationToSeaMapping = (location: string) => {
  const locationToSeaMap: { [key: string]: string } = {
    malta: "Mediterranean Sea",
    spain: "Mediterranean Sea",
    france: "Mediterranean Sea",
    italy: "Mediterranean Sea",
    greece: "Mediterranean Sea",
    turkey: "Mediterranean Sea",
    cyprus: "Mediterranean Sea",
    croatia: "Mediterranean Sea",
    montenegro: "Mediterranean Sea",
    albania: "Mediterranean Sea",
    slovenia: "Mediterranean Sea",
    "bosnia and herzegovina": "Mediterranean Sea",
    serbia: "Mediterranean Sea",
    bulgaria: "Mediterranean Sea",
    romania: "Mediterranean Sea",
    lebanon: "Mediterranean Sea",
    syria: "Mediterranean Sea",
    israel: "Mediterranean Sea",
    egypt: "Mediterranean Sea",
    libya: "Mediterranean Sea",
    tunisia: "Mediterranean Sea",
    algeria: "Mediterranean Sea",
    morocco: "Mediterranean Sea",
    monaco: "Mediterranean Sea",
    "united states": "Atlantic Ocean",
    florida: "Atlantic Ocean",
    canada: "Atlantic Ocean",
    "united kingdom": "Atlantic Ocean",
    portugal: "Atlantic Ocean",
    ireland: "Atlantic Ocean",
    iceland: "Atlantic Ocean",
    norway: "Atlantic Ocean",
    brazil: "Atlantic Ocean",
    argentina: "Atlantic Ocean",
    "south africa": "Atlantic Ocean",
    namibia: "Atlantic Ocean",
    angola: "Atlantic Ocean",
    senegal: "Atlantic Ocean",
    ghana: "Atlantic Ocean",
    nigeria: "Atlantic Ocean",
    australia: "Pacific Ocean",
    "new zealand": "Pacific Ocean",
    japan: "Pacific Ocean",
    philippines: "Pacific Ocean",
    indonesia: "Pacific Ocean",
    thailand: "Pacific Ocean",
    vietnam: "Pacific Ocean",
    malaysia: "Pacific Ocean",
    singapore: "Pacific Ocean",
    california: "Pacific Ocean",
    hawaii: "Pacific Ocean",
    chile: "Pacific Ocean",
    peru: "Pacific Ocean",
    ecuador: "Pacific Ocean",
    colombia: "Pacific Ocean",
    india: "Indian Ocean",
    "sri lanka": "Indian Ocean",
    maldives: "Indian Ocean",
    seychelles: "Indian Ocean",
    mauritius: "Indian Ocean",
    madagascar: "Indian Ocean",
    tanzania: "Indian Ocean",
    kenya: "Indian Ocean",
    somalia: "Indian Ocean",
    "saudi arabia": "Red Sea",
    jordan: "Red Sea",
    sudan: "Red Sea",
    eritrea: "Red Sea",
    djibouti: "Red Sea",
    yemen: "Red Sea",
    uae: "Persian Gulf",
    qatar: "Persian Gulf",
    kuwait: "Persian Gulf",
    bahrain: "Persian Gulf",
    oman: "Persian Gulf",
    iran: "Persian Gulf",
    iraq: "Persian Gulf",
    ukraine: "Black Sea",
    russia: "Black Sea",
    georgia: "Black Sea",
    armenia: "Black Sea",
    azerbaijan: "Black Sea",
  };

  let normalizedLocation = location.toLowerCase().trim();

  try {
    const parsed = JSON.parse(location);
    if (parsed.name) {
      const parts = parsed.name.split(/[,\s]+/);
      normalizedLocation = parts[parts.length - 1].toLowerCase();
    }
  } catch {
    const parts = location.split(/[,\s]+/);
    normalizedLocation = parts[parts.length - 1].toLowerCase();
  }

  return locationToSeaMap[normalizedLocation] || "Regional Waters";
};

const getCleanLocationName = (location: string) => {
  try {
    const parsed = JSON.parse(location);
    if (parsed.name) {
      const parts = parsed.name.split(/[,\s]+/);
      return parts[parts.length - 1];
    }
    return parsed.name || location;
  } catch {
    const parts = location.split(/[,\s]+/);
    return parts[parts.length - 1];
  }
};

const cleanFishName = (fishName: string): string => {
  if (!fishName) return fishName;

  const cleanedName = fishName
    .replace(/^Mediterranean\s+/i, "")
    .replace(/^Mediterranean Sea\s+/i, "")
    .replace(/^Mediterranean-/i, "")
    .trim();

  return cleanedName.charAt(0).toUpperCase() + cleanedName.slice(1);
};

const validateLocation = (location: string) => {
  if (!location) return "Unknown Location";
  try {
    const parsed = JSON.parse(location);
    return parsed.name || location;
  } catch {
    return location;
  }
};

export interface ToxicFishData extends FishData {
  dangerType: string;
  probabilityScore: number;
}

export interface ToxicFishResponse {
  toxicFishList: ToxicFishData[];
  debugInfo: {
    originalCount: number;
    filteredOut: { name: string; scientificName: string }[];
  };
}

// Toxic fish data fetching function
const fetchToxicFishData = async (
  location: string,
  userLatitude?: number,
  userLongitude?: number,
): Promise<ToxicFishResponse> => {
  log("Starting fetchToxicFishData");

  // Validate OpenAI configuration
  const apiKey = config.VITE_OPENAI_API_KEY;
  if (!apiKey || !OPENAI_ENABLED) {
    throw new Error(OPENAI_DISABLED_MESSAGE);
  }

  // Validate location
  const validatedLocation = validateLocation(location);
  if (!validatedLocation) {
    throw new Error("Invalid location data");
  }

  log("OpenAI API key validation passed");
  log(`Fetching toxic fish data for location: ${validatedLocation}`);

  const currentMonth = getCurrentMonth();
  const currentMonthYear = getCurrentMonthYear();
  const cleanLocation = getCleanLocationName(location);
  const seaOcean = getLocationToSeaMapping(location);

  // Get coordinates from localStorage
  const latitude = userLatitude || 35.8997; // Default Malta coordinates
  const longitude = userLongitude || 14.5146;

  // Use month-year instead of exact date for better cache persistence
  const cacheKey =
    `toxic_fish_data_v5_${cleanLocation}_${seaOcean}_${currentMonthYear}_${
      latitude.toFixed(
        3,
      )
    }_${longitude.toFixed(3)}`;

  // Check cache first
  const cachedData = getCachedApiResponse(cacheKey);
  if (cachedData) {
    log("Using cached toxic fish data for", location, seaOcean, currentMonth);

    // Handle both old cache format (just fish list) and new format (with debug info)
    if (cachedData.toxicFishList && cachedData.debugInfo) {
      // New cache format with debug info
      return {
        toxicFishList: cachedData.toxicFishList,
        debugInfo: cachedData.debugInfo,
      };
    } else if (Array.isArray(cachedData)) {
      // Old cache format (just fish list)
      return {
        toxicFishList: cachedData,
        debugInfo: {
          originalCount: cachedData.length,
          filteredOut: [],
        },
      };
    }
  }

  const { text } = await generateTextWithAI({
    model: "gpt-4",
    messages: [
      {
        role: "system",
        content:
          "You are a marine biology expert. You must respond with ONLY a valid JSON array. Do not include any explanations, markdown formatting, code blocks, or additional text. Start your response with [ and end with ].",
      },
      {
        role: "user",
        content:
          `You are a marine biology expert with access to authoritative species occurrence data, habitat preferences, and geospatial information. Return a comprehensive JSON list of genuinely toxic marine organisms from the ${seaOcean} near ${cleanLocation} at coordinates ${latitude}, ${longitude}.

These organisms must meet one of the following strict toxicity criteria:

TOXIC TO HANDLE (Venomous/Dangerous to Touch)
Include organisms that:
- Possess venomous spines, barbs, stingers, or glands
- Have toxic skin, mucus, or secretions that can cause chemical burns, allergic reactions, or envenomation upon touch
- Can deliver venom via bite, sting, or contact (e.g., jellyfish, sea urchins, octopuses)

TOXIC TO EAT (Poisonous When Consumed)
Include organisms that:
- Contain natural biotoxins (e.g., tetrodotoxin, palytoxin, ciguatoxin, domoic acid)
- Are known to accumulate marine toxins in their flesh or organs
- Are scientifically confirmed to cause serious or fatal poisoning when eaten, even after cooking

INCLUDE:
- Fish
- Cephalopods (e.g., octopuses)
- Cnidarians (e.g., jellyfish)
- Echinoderms (e.g., sea urchins)
- Mollusks (e.g., cone snails, bivalves)
- Marine plants and algae (e.g., toxic seaweed, harmful algal blooms)
- Other toxic marine invertebrates

EXCLUDE:
- Any non-toxic species
- Species that are only dangerous due to sharpness or appearance without venom
- Edible species that are only risky when spoiled or improperly cooked
- Any species lacking confirmed toxicity in scientific or regional poison control databases

ADDITIONAL BEHAVIOR: ORDER BY CATCH LIKELIHOOD
Rank the results by probability of being encountered at the given coordinates:
- Cross-reference the organism's preferred habitat with the local seabed type (e.g., rocky, sandy, seagrass, pelagic, reef, artificial structures)
- Use environmental preferences such as depth range, temperature, and season
- If the location favors multiple habitats, consider overlap and adjust probability accordingly

RETURN FORMAT (JSON array only):
Each entry must follow this format:
{
"name": "Common name",
"scientificName": "Genus species",
"habitat": "Brief description of where it lives",
"difficulty": "Expert",
"season": "Seasonal availability or bloom period",
"dangerType": "Toxic to handle - reason" or "Toxic to eat - reason",
"isToxic": true,
"probabilityScore": 0.0 to 1.0
}

Example Output:
[
{
"name": "Greater Weever",
"scientificName": "Trachinus draco",
"habitat": "Sandy and muddy bottoms, shallow coastal waters",
"difficulty": "Expert",
"season": "Year-round",
"dangerType": "Toxic to handle - venomous dorsal and gill spines cause intense pain",
"isToxic": true,
"probabilityScore": 0.93
}
]

FINAL RULE:
Return only genuinely toxic marine organisms. If there are fewer than 20 such species in the region, list only those confirmed. Do not pad the list or make assumptions without habitat match or toxicity confirmation.`,
      },
    ],
    temperature: 0.1,
    maxTokens: 4000,
  });

  const content = text;

  // Always log the raw API response for debugging
  log("=== RAW OPENAI API RESPONSE FOR TOXIC FISH ===");
  log("Model used:", "gpt-4o");
  log("Location:", location);
  log("Raw content:", content);
  log("Content length:", content.length);
  log("=============================================");

  let toxicFishData: ToxicFishData[];
  try {
    // Clean the response more thoroughly
    let jsonStr = content.trim();

    // Remove any markdown code blocks and formatting
    jsonStr = jsonStr.replace(/```json\s*|```\s*|```/g, "");
    jsonStr = jsonStr.replace(/^[^\[\{]*/, ""); // Remove text before first [ or {
    jsonStr = jsonStr.replace(/[^\]\}]*$/, ""); // Remove text after last ] or }

    // Find the JSON array boundaries more precisely
    const arrayStart = jsonStr.indexOf("[");
    const arrayEnd = jsonStr.lastIndexOf("]");

    if (arrayStart !== -1 && arrayEnd !== -1 && arrayEnd > arrayStart) {
      jsonStr = jsonStr.substring(arrayStart, arrayEnd + 1);
    }

    log("Cleaned toxic fish JSON string:", jsonStr);
    toxicFishData = JSON.parse(jsonStr);

    // Validate the parsed data
    if (!Array.isArray(toxicFishData)) {
      throw new Error("Response is not an array");
    }

    // Debug: Log the original count (no filtering)
    const originalCount = toxicFishData.length;
    const filteredOut: { name: string; scientificName: string }[] = [];

    log(`DEBUG: Original toxic fish count from OpenAI: ${originalCount}`);
    log(
      "DEBUG: Original toxic fish list:",
      toxicFishData.map((fish) => ({
        name: fish.name,
        scientificName: fish.scientificName,
      })),
    );

    // No filtering - keep all fish as returned by OpenAI

    // Store debug info for UI display
    const debugInfo = {
      originalCount,
      filteredOut,
    };

    log(
      `DEBUG: Final toxic fish count (no filtering): ${toxicFishData.length}`,
      debugInfo,
    );

    // Ensure each fish has required fields, clean scientific names, and is marked as toxic
    toxicFishData = toxicFishData
      .map((fish) => {
        let cleanScientificName = fish.scientificName || "";

        // Remove common abbreviations and ensure proper binomial nomenclature
        if (cleanScientificName) {
          cleanScientificName = cleanScientificName
            .replace(/\s+(spp?\.?|cf\.?|aff\.?)\s*$/i, "") // Remove spp., sp., cf., aff. at the end
            .replace(/\s+(spp?\.?|cf\.?|aff\.?)\s+/gi, " ") // Remove these abbreviations in the middle
            .trim();

          // Ensure we have at least genus and species (two words)
          const parts = cleanScientificName.split(/\s+/);
          if (parts.length < 2) {
            cleanScientificName = "";
          } else if (parts.length > 2) {
            // Keep only genus and species (first two words)
            cleanScientificName = `${parts[0]} ${parts[1]}`;
          }
        }

        return {
          name: cleanFishName(fish.name) || "Unknown Toxic Fish",
          scientificName: cleanScientificName,
          habitat: fish.habitat || "Unknown",
          difficulty: fish.difficulty || "Expert",
          season: fish.season || "Year-round",
          dangerType: fish.dangerType || "Toxic - handle with caution",
          isToxic: true,
          probabilityScore: fish.probabilityScore || 0.5,
        };
      })
      .filter((fish) => {
        // Only keep fish with valid scientific names
        const hasValidScientificName = fish.scientificName &&
          fish.scientificName !== "Unknown" &&
          fish.scientificName !== "" &&
          fish.scientificName.includes(" ") && // Must have at least genus and species
          fish.scientificName.split(" ").length >= 2; // Must have at least 2 words

        // Exclude algae and plant species from the toxic fish list
        const isNotAlgae = !(
          fish.name.toLowerCase().includes("algae") ||
          fish.name.toLowerCase().includes("seaweed") ||
          fish.name.toLowerCase().includes("kelp") ||
          fish.name.toLowerCase().includes("phytoplankton") ||
          fish.name.toLowerCase().includes("diatom") ||
          fish.name.toLowerCase().includes("dinoflagellate") ||
          fish.scientificName.toLowerCase().includes("algae") ||
          fish.scientificName.toLowerCase().includes("phyto") ||
          fish.scientificName.toLowerCase().includes("chlorophyta") ||
          fish.scientificName.toLowerCase().includes("rhodophyta") ||
          fish.scientificName.toLowerCase().includes("phaeophyta") ||
          fish.scientificName.toLowerCase().includes("pyrrophyta") ||
          fish.scientificName.toLowerCase().includes("bacillariophyta")
        );

        return hasValidScientificName && isNotAlgae;
      });
  } catch (e) {
    console.error("Error parsing toxic fish data:", e);
    console.error("Raw toxic fish response:", content);

    // No fallback data - show error message instead
    toxicFishData = [];

    log("Using fallback toxic fish data due to parsing error");
  }

  // Set toxic fish data immediately for faster display (already ordered by probability from prompt)
  const toxicFishWithDefaults = toxicFishData.map((fish) => ({
    ...fish,
    name: cleanFishName(fish.name),
    isToxic: true,
  }));

  // Debug log
  log(
    `DEBUG: Received ${toxicFishWithDefaults.length} toxic fish from OpenAI API for ${cleanLocation} (${seaOcean}) at coordinates ${latitude}, ${longitude}`,
  );
  log(
    "DEBUG: Toxic fish data (ordered by probability):",
    toxicFishWithDefaults.map((fish) => ({
      name: fish.name,
      scientificName: fish.scientificName,
      probabilityScore: fish.probabilityScore,
    })),
  );

  const result = {
    toxicFishList: toxicFishWithDefaults,
    debugInfo: {
      originalCount: toxicFishWithDefaults.length,
      filteredOut: [],
    },
  };

  // Cache both fish data and debug info for 24 hours (longer cache duration)
  cacheApiResponse(cacheKey, result, 24 * 60 * 60 * 1000);

  // Load images and local names in background
  Promise.allSettled(
    toxicFishData.map(async (fish, index) => {
      let imageUrl;
      let localName;

      try {
        imageUrl = await getFishImageUrl(fish.name, fish.scientificName);
      } catch (e) {
        console.error(`Error fetching image for ${fish.name}:`, e);
      }

      try {
        const browserLang = navigator.language.split("-")[0] || "en";
        localName = await getLocalFishName(fish.scientificName, browserLang);
      } catch (e) {
        console.error(`Error fetching local name for ${fish.name}:`, e);
      }

      // Update individual toxic fish with image and local name
      if (imageUrl || localName) {
        result.toxicFishList[index] = {
          ...result.toxicFishList[index],
          image: imageUrl || result.toxicFishList[index].image,
          localName: localName || result.toxicFishList[index].localName,
        };
      }
    }),
  );

  log("Finished fetchToxicFishData");
  return result;
};

export const useToxicFishData = (
  location: string,
  userLatitude?: number,
  userLongitude?: number,
) => {
  return useQuery({
    queryKey: fishQueryKeys.toxicFishData(
      location,
      userLatitude,
      userLongitude,
    ),
    queryFn: async () => {
      const data = await api<{
        data: z.infer<typeof fishSchema>[];
      }>("fish/toxic", {
        method: "GET",
      });

      return data.data;
      //return fetchToxicFishData(location, userLatitude, userLongitude);
    },
    enabled: !!location,
    staleTime: 24 * 60 * 60 * 1000, // 24 hours
    gcTime: 48 * 60 * 60 * 1000, // 48 hours
  });
};<|MERGE_RESOLUTION|>--- conflicted
+++ resolved
@@ -7,13 +7,9 @@
 import { config } from "@/lib/config";
 import { log } from "@/lib/logging";
 import { FishData, fishQueryKeys } from "./use-fish-data";
-<<<<<<< HEAD
-import { useUserLocation } from "../location";
 import { api } from "../api";
 import z from "zod";
 import { fishSchema } from "./type";
-=======
->>>>>>> 3a693076
 
 // Helper functions
 const getCurrentMonth = () => {
