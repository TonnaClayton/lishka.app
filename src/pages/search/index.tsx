--- conflicted
+++ resolved
@@ -66,13 +66,10 @@
   const { profile } = useAuth();
   const { id } = useParams<{ id?: string }>();
   const [hasGeneratedFollowUp, setHasGeneratedFollowUp] = useState(false);
-<<<<<<< HEAD
   const [clickedFollowUpQuestions, setClickedFollowUpQuestions] = useState<
     Set<string>
   >(new Set());
-=======
   const [hideFollowUpQuestions, setHideFollowUpQuestions] = useState(false);
->>>>>>> 9c8e07e1
 
   const [query, setQuery] = useState("");
   const [messages, setMessages] = useState<Message[]>(() => {
@@ -317,13 +314,10 @@
   };
 
   const handleSuggestionClick = async (suggestion: string) => {
-<<<<<<< HEAD
     // Add the clicked question to the set of clicked questions
     setClickedFollowUpQuestions((prev) => new Set(prev).add(suggestion));
-=======
     // Hide follow-up questions immediately when clicked
     setHideFollowUpQuestions(true);
->>>>>>> 9c8e07e1
 
     // Create a user message for the clicked suggestion
     const userMessage: Message = {
@@ -380,11 +374,8 @@
   // Reset follow-up generation state when session ID changes
   useEffect(() => {
     setHasGeneratedFollowUp(false);
-<<<<<<< HEAD
     setClickedFollowUpQuestions(new Set());
-=======
     setHideFollowUpQuestions(false);
->>>>>>> 9c8e07e1
   }, [id]);
 
   // Show skeleton while loading session only if we don't have messages from router state
@@ -580,11 +571,8 @@
                     }
                     loading={loading}
                     handleSuggestionClick={handleSuggestionClick}
-<<<<<<< HEAD
                     clickedQuestions={clickedFollowUpQuestions}
-=======
                     hideFollowUpQuestions={hideFollowUpQuestions}
->>>>>>> 9c8e07e1
                   />
                 </div>
               )}
@@ -628,11 +616,8 @@
             followUpLoading={followUpLoading || isRefetchingFollowUpQuestions}
             loading={loading}
             handleSuggestionClick={handleSuggestionClick}
-<<<<<<< HEAD
             clickedQuestions={clickedFollowUpQuestions}
-=======
             hideFollowUpQuestions={hideFollowUpQuestions}
->>>>>>> 9c8e07e1
           />
         )}
 
@@ -800,21 +785,15 @@
   followUpLoading,
   loading,
   handleSuggestionClick,
-<<<<<<< HEAD
   clickedQuestions,
-=======
   hideFollowUpQuestions,
->>>>>>> 9c8e07e1
 }: {
   followUpQuestions?: string[];
   followUpLoading: boolean;
   loading: boolean;
   handleSuggestionClick: (suggestion: string) => void;
-<<<<<<< HEAD
   clickedQuestions: Set<string>;
-=======
   hideFollowUpQuestions: boolean;
->>>>>>> 9c8e07e1
 }) => {
   if (
     followUpQuestions == undefined ||
