import React, { useState, useRef, useEffect, useMemo } from "react";
import { useLocation, useNavigate, useParams } from "react-router-dom";
import { Send, MapPin, Loader2, ChevronLeft } from "lucide-react";
import { Button } from "@/components/ui/button";
import { Switch } from "@/components/ui/switch";
import { Card } from "@/components/ui/card";
import { Textarea } from "@/components/ui/textarea";
import FishCard from "@/components/fish-card";
import ReactMarkdown from "react-markdown";
import remarkGfm from "remark-gfm";
import BottomNav from "@/components/bottom-nav";
import useDeviceSize from "@/hooks/use-device-size";
import useIsMobile from "@/hooks/use-is-mobile";
import { cn } from "@/lib/utils";
import {
  Tooltip,
  TooltipTrigger,
  TooltipContent,
  TooltipProvider,
} from "@/components/ui/tooltip";
import {
  useCreateSearchSession,
  useGetSearchSession,
  useGetSearchSessionFollowQuestions,
  useGetSearchSessions,
  useUserLocation,
} from "@/hooks/queries";
import SearchPageSkeleton from "@/hooks/queries/search/skeleton";
import { SearchHistorySheet } from "./search-history-sheet";
import { useAuth } from "@/contexts/auth-context";
import LocationBtn from "@/components/location-btn";

interface Message {
  id: string;
  user_role: "user" | "assistant";
  content: string;
  timestamp: Date;
  fish_results?: Fish[];
  image?: string;
}

interface Fish {
  id: string;
  name: string;
  scientific_name?: string;
  image?: string;
  habitat: string;
  slug: string;
  difficulty: "Easy" | "Intermediate" | "Hard" | "Advanced" | "Expert";
  season: string;
  is_toxic: boolean;
}

const DEFAULT_SUGGESTIONS = [
  "Fish in shallow waters?",
  "Best bait for tuna?",
  "Bass fishing from shore?",
  "Beginner techniques?",
];

const SearchPage: React.FC = () => {
  const navigate = useNavigate();
  const routerLocation = useLocation();
  const { location } = useUserLocation();
  const { profile } = useAuth();
  const { id } = useParams<{ id?: string }>();
  const [isSuggestedQuestionClicked, setIsSuggestedQuestionClicked] =
    useState(false);
  const [hasGeneratedFollowUp, setHasGeneratedFollowUp] = useState(false);

  const [query, setQuery] = useState("");
  const [messages, setMessages] = useState<Message[]>(() => {
    const stateMessages = (routerLocation.state?.messages as Message[]) || null;
    if (stateMessages && stateMessages.length > 0) {
      return stateMessages;
    }
    if (id) {
      try {
        const cached = sessionStorage.getItem(`search_messages_${id}`);
        if (cached) {
          return JSON.parse(cached) as Message[];
        }
      } catch {
        // do nothing
      }

      sessionStorage.removeItem(`search_messages_${id}`);
    }
    return [];
  });
  const [loading, setLoading] = useState(false);
  const [error, setError] = useState<string | null>(null);
  const [useLocationContext, setUseLocationContext] = useState(true);
  const [suggestions] = useState<string[]>(DEFAULT_SUGGESTIONS);
  const [selectedImage, setSelectedImage] = useState<string | null>(null);
  const [imageFile, setImageFile] = useState<File | null>(null);
  const messagesEndRef = useRef<HTMLDivElement>(null);
  const formRef = useRef<HTMLFormElement>(null);
  const inputRef = useRef<HTMLTextAreaElement>(null);
  const { data: session, isLoading: isLoadingSession } = useGetSearchSession(
    id || "",
  );
  const {
    data: followUpQuestions,
    isLoading: followUpLoading,
    refetch: refetchFollowUpQuestions,
    isRefetching: isRefetchingFollowUpQuestions,
  } = useGetSearchSessionFollowQuestions(id);
  const { refetch: refetchSessions } = useGetSearchSessions();
  const mutation = useCreateSearchSession();
  // const [followUpQuestions, setFollowUpQuestions] = useState<string[]>([]);
  // const [followUpLoading, setFollowUpLoading] = useState(false);

  const useImperialUnits = useMemo(() => {
    return profile?.use_imperial_units || false;
  }, [profile]);

  const deviceSize = useDeviceSize();
  const isMobile = useIsMobile();

  const fixBrokenBase64Url = (url: string | null) => {
    if (url != null && url != "") {
      if (
        url.startsWith("data:image/jpeg;base64,") ||
        url.startsWith("data:image/png;base64,")
      ) {
        return url;
      }

      // check if url does not start with data:image/jpeg;base64, or data:image/png;base64,
      // then return null
      if (
        !url.startsWith("data:image/jpeg;base64,") &&
        !url.startsWith("data:image/png;base64,")
      ) {
        return `data:image/jpeg;base64,${url}`;
      }
    }

    return null;
  };

  const messagesMemo: Message[] = useMemo(() => {
    if (id == undefined || id == null) {
      return messages;
    }

    if (id && session && messages.length == 0) {
      return (
        session?.messages.map((message) => ({
          id: message.id,
          user_role: message.user_role,
          image: fixBrokenBase64Url(message.image),
          content: message.content,
          timestamp: new Date(message.created_at),
          fish_results: message.metadata?.fish_results || [],
        })) || []
      );
    }

    return messages;
  }, [session, messages, id]);

  // Scroll to bottom of messages when new messages are added
  useEffect(() => {
    messagesEndRef.current?.scrollIntoView({ behavior: "smooth" });
  }, [
    messagesMemo,
    followUpQuestions,
    isRefetchingFollowUpQuestions,
    followUpLoading,
  ]);

  // Listen for units changes from settings
  useEffect(() => {
    // const handleUnitsChange = () => {
    //   setImperialUnits(getImperialUnits());
    // };
    // window.addEventListener("unitsChanged", handleUnitsChange);
    // return () => window.removeEventListener("unitsChanged", handleUnitsChange);
  }, []);

  // Convert image to base64
  // const convertImageToBase64 = (file: File): Promise<string> => {
  //   return new Promise((resolve, reject) => {
  //     const reader = new FileReader();
  //     reader.onload = () => resolve(reader.result as string);
  //     reader.onerror = reject;
  //     reader.readAsDataURL(file);
  //   });
  // };

  // Extract the API call logic to a separate function
  const processQuery = async (
    queryText: string,
    userMessage: Message,
    imageFile?: File,
  ) => {
    try {
<<<<<<< HEAD
      // Check if OpenAI is disabled
      if (!OPENAI_ENABLED) {
        log(OPENAI_DISABLED_MESSAGE);
        throw new Error(OPENAI_DISABLED_MESSAGE);
      }

      // Check if API key is available
      const apiKey = config.VITE_OPENAI_API_KEY;
      if (!apiKey) {
        throw new Error(
          "OpenAI API key is missing. Please add it in project settings.",
        );
      }

      // Prepare messages for the API call
      const unitsInstruction = imperialUnits
        ? "Always provide measurements in imperial units (inches, feet, pounds, ounces, Fahrenheit, miles) as the primary unit, with metric equivalents in parentheses when helpful."
        : "Always provide measurements in metric units (centimeters, meters, grams, kilograms, Celsius, kilometers) as the primary unit, with imperial equivalents in parentheses when helpful.";
=======
      const response = await mutation.mutateAsync({
        message: queryText,
        attachment: imageFile,
        use_location_context: useLocationContext,
        use_imperial_units: useImperialUnits,
        session_id: id,
      });
>>>>>>> edcfa240

      const content: Message = {
        id: response.id,
        user_role: "assistant",
        content: response.content,
        timestamp: new Date(),
        fish_results: response.metadata?.fish_results || [],
      };

<<<<<<< HEAD
      const previousMessages = messages
        .filter((msg) => msg.id !== userMessage.id)
        .map((msg) => {
          if (msg.image) {
            return {
              role: msg.role,
              content: [
                {
                  type: "text",
                  text: msg.content,
                },
                {
                  type: "image_url",
                  image_url: {
                    url: msg.image,
                  },
                },
              ],
            };
          }
          return {
            role: msg.role,
            content: msg.content,
          };
        });

      let userMessageContent;
      if (imageFile) {
        const base64Image = await convertImageToBase64(imageFile);
        userMessageContent = [
          {
            type: "text",
            text: `${queryText}\n\nIf your response includes specific fish species, please also include a JSON section at the end of your response in this format and do not forget to close the JSON section: [FISH_DATA]{\"fish\":[{\"name\":\"Fish Name\",\"scientificName\":\"Scientific Name\",\"habitat\":\"Habitat info\",\"difficulty\":\"Difficulty level\",\"season\":\"Season info\",\"toxic\":false}]}[/FISH_DATA]`,
          },
          {
            type: "image_url",
            image_url: {
              url: base64Image,
            },
          },
        ];
      } else {
        userMessageContent = `${queryText}\n\nIf your response includes specific fish species, please also include a JSON section at the end of your response in this format and do not forget to close the JSON section: [FISH_DATA]{\"fish\":[{\"name\":\"Fish Name\",\"scientificName\":\"Scientific Name\",\"habitat\":\"Habitat info\",\"difficulty\":\"Difficulty level\",\"season\":\"Season info\",\"toxic\":false}]}[/FISH_DATA]`;
      }

      const response = await fetch(
        "https://api.openai.com/v1/chat/completions",
        {
          method: "POST",
          headers: {
            "Content-Type": "application/json",
            Authorization: `Bearer ${apiKey}`,
          },
          body: JSON.stringify({
            model: imageFile ? "gpt-4o" : "gpt-3.5-turbo",
            messages: [
              systemMessage,
              ...previousMessages,
              {
                role: "user",
                content: userMessageContent,
              },
            ],
            max_tokens: imageFile ? 1000 : undefined,
          }),
        },
      );

      if (!response.ok) {
        throw new Error(`OpenAI API error: ${response.status}`);
      }

      const data = await response.json();
      const assistantResponse = data.choices[0].message.content;

      console.log("assistantResponse", assistantResponse);

      // Extract fish data if present
      let fishData: Fish[] = [];
      const fishDataMatch = assistantResponse.match(
        /\[FISH_DATA\](.+?)\[\/?FISH_DATA\]/s,
      );

      let cleanedResponse = assistantResponse;

      if (fishDataMatch && fishDataMatch[1]) {
        try {
          const parsedData = JSON.parse(fishDataMatch[1]);
          if (parsedData.fish && Array.isArray(parsedData.fish)) {
            fishData = parsedData.fish.map((fish: any, index: number) => ({
              id: `search-${Date.now()}-${index}`,
              name: fish.name,
              scientificName: fish.scientificName,
              // Don't provide image - let FishCard handle image loading
              image: undefined,
              habitat: fish.habitat,
              difficulty: fish.difficulty,
              season: fish.season,
              toxic: fish.toxic === true,
            }));
          }

          // Remove the fish data section from the displayed response
          cleanedResponse = assistantResponse.replace(
            /\[FISH_DATA\].+?\[\/?FISH_DATA\]/s,
            "",
=======
      if (
        id == undefined ||
        id == null ||
        id == "" ||
        id != response.session_id
      ) {
        // Cache the initial two messages so they persist across navigation
        try {
          sessionStorage.setItem(
            `search_messages_${response.session_id}`,
            JSON.stringify([userMessage, content]),
>>>>>>> edcfa240
          );
        } catch {
          //
        }

        refetchSessions();
        // Update local state so both messages render immediately before navigation
        setMessages([userMessage, content]);
        // Navigate to the canonical session URL without relying on router state
        navigate(`/search/${response.session_id}`, {
          replace: true,
        });
      } else {
        setMessages((prev) => {
          if (prev.length == 0) {
            return [...messagesMemo, content];
          }

          return [...prev, content];
        });
      }
    } catch (err) {
      console.error("Error fetching response:", err);
      setError(err instanceof Error ? err.message : "An error occurred");

      // Add a fallback message when an error occurs
      const errorMessage: Message = {
        id: Date.now().toString(),
        user_role: "assistant",
        content:
          "I'm sorry, I encountered an error processing your request. Please try again or ask a different question.",
        timestamp: new Date(),
      };

      setMessages((prev) => [...prev, errorMessage]);
    } finally {
      setLoading(false);
    }
  };

  const handleSubmit = async (e: React.FormEvent) => {
    e.preventDefault();
    if ((!query.trim() && !imageFile) || loading) return;

    const userMessage: Message = {
      id: Date.now().toString(),
      user_role: "user",
      content: query || "[Image uploaded]",
      timestamp: new Date(),
      image: selectedImage || undefined,
    };

    setMessages((prev) => [...prev, userMessage]);
    const currentQuery = query;
    const currentImageFile = imageFile;
    setQuery("");
    setSelectedImage(null);
    setImageFile(null);
    setLoading(true);
    setError(null);

    // Process the query with error handling
    try {
      await processQuery(
        currentQuery || "What can you tell me about this image?",
        userMessage,
        currentImageFile || undefined,
      );
    } catch (err) {
      console.error("Error in handleSubmit:", err);
      setLoading(false);
      setError("Failed to process your search. Please try again.");
    }
  };

  const handleSuggestionClick = async (suggestion: string) => {
    setIsSuggestedQuestionClicked(true);
    // Create a user message for the clicked suggestion
    const userMessage: Message = {
      id: Date.now().toString(),
      user_role: "user",
      content: suggestion,
      timestamp: new Date(),
    };

    // Add the message to the chat
    //setMessages((prev) => [...prev, userMessage]);
    setMessages((prev) => {
      if (prev.length == 0) {
        return [...messagesMemo, userMessage];
      }

      return [...prev, userMessage];
    });
    setLoading(true);
    setError(null);

    // Process the query directly without setting it in the textarea
    try {
      await processQuery(suggestion, userMessage);
    } catch (err) {
      console.error("Error in handleSuggestionClick:", err);
      setLoading(false);
      setError("Failed to process your search. Please try again.");
    }
  };

<<<<<<< HEAD
  // AI follow-up generation
  const fetchFollowUpQuestions = async (contextMessages: Message[]) => {
    setFollowUpLoading(true);
    try {
      // Only use the last 4 messages for context
      const context = contextMessages.slice(-4).map((msg) => ({
        role: msg.role,
        content: msg.content,
      }));
      const systemPrompt =
        "You are a fishing assistant AI. Given the conversation so far, suggest 3 contextually relevant follow-up questions the user might want to ask next. Respond ONLY with a JSON array of questions, e.g. ['Question 1', 'Question 2', 'Question 3']. Do not include any other text.";
      const aiResponse = await generateTextWithAI({
        messages: context,
        system: systemPrompt,
        model: "gpt-3.5-turbo",
        maxTokens: 100,
        temperature: 0.7,
      });
      let questions: string[] = [];
      try {
        // First try to parse as regular JSON
        questions = JSON.parse(aiResponse.text);
        if (!Array.isArray(questions)) throw new Error("Not an array");
      } catch (err) {
        // Try to extract array from quoted string
        try {
          const trimmedText = aiResponse.text.trim();
          // Remove outer quotes if present
          const cleanText =
            trimmedText.startsWith('"') && trimmedText.endsWith('"')
              ? trimmedText.slice(1, -1)
              : trimmedText;

          // Parse the cleaned text
          questions = JSON.parse(cleanText);
          if (!Array.isArray(questions)) throw new Error("Still not an array");
        } catch (secondErr) {
          // Final fallback: try to extract array using regex
          try {
            const match = aiResponse.text.match(/\[(.*?)\]/s);
            if (match) {
              const arrayContent = match[1];
              // Split by comma and clean up quotes
              questions = arrayContent
                .split(",")
                .map((item) => item.trim().replace(/^["']|["']$/g, ""))
                .filter((item) => item.length > 0);
            }
          } catch (thirdErr) {
            questions = [];
          }
        }
      }

      setFollowUpQuestions(
        Array.isArray(questions)
          ? questions.filter((q) => typeof q === "string" && q.length > 0)
          : [],
      );
    } catch (err) {
      setFollowUpQuestions([]);
    } finally {
      setFollowUpLoading(false);
    }
  };

  // Update follow-up questions after each assistant message
=======
  // Generate follow-up questions only once after the first assistant message
>>>>>>> edcfa240
  useEffect(() => {
    if (
      !hasGeneratedFollowUp &&
      messagesMemo.length > 0 &&
      messagesMemo[messagesMemo.length - 1].user_role === "assistant"
    ) {
      refetchFollowUpQuestions();
      setHasGeneratedFollowUp(true);
    }
  }, [messagesMemo, hasGeneratedFollowUp, refetchFollowUpQuestions]);

  // Reset follow-up generation state when session ID changes
  useEffect(() => {
    setHasGeneratedFollowUp(false);
    setIsSuggestedQuestionClicked(false);
  }, [id]);

  // Show skeleton while loading session only if we don't have messages from router state
  if (isLoadingSession && messages.length === 0) {
    return <SearchPageSkeleton />;
  }

  return (
    <div
      className="flex flex-col bg-white h-full relative dark:bg-black w-full"
      style={{ "--header-height": "64px" } as React.CSSProperties}
    >
      {/* Header - Fixed at top */}
      <header className="fixed top-0 left-0 right-0 z-20 flex items-center justify-between border-b border-gray-200 dark:border-gray-800 bg-white dark:bg-black px-4 lg:static py-4">
        <div className="flex items-center gap-2">
          {messagesMemo.length > 0 ? (
            <Button
              variant="ghost"
              size="icon"
              onClick={() => {
                setMessages([]);
                setError(null);
                setHasGeneratedFollowUp(false);
                navigate("/search");
              }}
              className="mr-1"
            >
              <ChevronLeft className="h-5 w-5" />
            </Button>
          ) : (
            <SearchHistorySheet />
          )}

          <h1 className="text-lg font-semibold dark:text-white">
            Fishing Assistant
          </h1>
        </div>
        <div className="flex items-center gap-2">
          <LocationBtn
            useLocationContext={useLocationContext}
            location={location}
          />
          <Switch
            checked={useLocationContext}
            onCheckedChange={setUseLocationContext}
            className="data-[state=checked]:bg-lishka-blue"
          />
        </div>
      </header>
      {/* Scrollable Content Area - With padding for header and input form */}

      {messagesMemo.length === 0 ? (
        <div
          className={cn(
            "flex-1 h-full",
<<<<<<< HEAD
            isMobile && deviceSize.height < 850 && "overflow-y-auto pt-16",
=======
            isMobile && deviceSize.height < 850 && "overflow-y-auto pt-32",
>>>>>>> edcfa240
          )}
        >
          <div
            className={cn(
              "flex flex-col items-center justify-center px-4 max-w-2xl mx-auto text-center space-y-6",
              !(isMobile && deviceSize.height < 850) && "h-full",
            )}
          >
            <div className="rounded-full bg-[#E6EFFF] p-3">
              <MapPin className="h-8 w-8 text-lishka-blue" />
            </div>
            <h2 className="text-2xl font-bold dark:text-white">
              Ask me anything about fishing!
            </h2>
            <p className="text-muted-foreground dark:text-gray-400 text-sm mt-0 my-0">
              Get AI advice on techniques, species identification, fishing
              spots, sonar image readings and more.
            </p>
            <div className="flex justify-center gap-2 w-full max-w-md flex-wrap">
              {suggestions.map((suggestion, index) => (
                <Button
                  key={`suggestion-${index}`}
                  variant="outline"
                  className={cn(
                    "text-left flex justify-start items-center h-fit py-3 px-4 rounded-2xl border-0 bg-[#E6EFFF] text-lishka-blue w-[48%] shadow-none whitespace-normal hover:text-lishka-blue hover:bg-[#E6EFFF]",
                    isMobile && "px-8 py-6 h-auto",
                  )}
                  onClick={() => handleSuggestionClick(suggestion)}
                >
                  <div className="break-words">{suggestion}</div>
                </Button>
              ))}
            </div>
            {isMobile && deviceSize.height < 850 && (
              <div className="h-[300px] md:hidden"></div>
            )}
          </div>
        </div>
      ) : (
        <div className={cn("flex-1 overflow-y-auto h-full pt-16")}>
          <div className="p-4">
            <div className="max-w-2xl mx-auto space-y-6">
              <div className="h-[20px] md:hidden"></div>
              {messagesMemo.map((message) => (
                <div
                  key={message.id}
                  className={cn(
                    "flex",
<<<<<<< HEAD
                    message.role === "user" ? "justify-end" : "justify-start",
=======
                    message.user_role === "user"
                      ? "justify-end"
                      : "justify-start",
>>>>>>> edcfa240
                  )}
                >
                  <div
                    // className={`max-w-[85%] rounded-lg px-4 py-3 ${message.role === "user" ? "text-white" : "dark:bg-gray-800 text-gray-900 dark:text-gray-100 bg-blue-500 bg-gray-100"}`}
                    className={cn(
<<<<<<< HEAD
                      "rounded-lg pt-3 w-fit max-w-[85%]",
                      message.role === "user"
                        ? "bg-blue-500 text-white"
                        : "bg-gray-100 dark:bg-gray-800 text-gray-900 dark:text-gray-100",
=======
                      "rounded-[16px] pt-3 w-fit max-w-[85%]",
                      isMobile && "max-w-[95%]",
                      message.user_role === "user"
                        ? "bg-lishka-blue text-white"
                        : "bg-[#F7F7F7] text-[#191B1F]",
>>>>>>> edcfa240
                    )}
                  >
                    {message.image && (
                      <div className="mb-3 px-4">
                        <img
                          src={message.image}
                          alt="Uploaded image"
                          className="max-w-full h-auto rounded-lg max-h-64 object-contain"
                        />
                      </div>
                    )}
                    <div className="px-4">
                      <MemoizedContent content={message.content} />
                    </div>

                    {/* Display fish cards if available */}
<<<<<<< HEAD
                    {message.fishResults && message.fishResults.length > 0 && (
                      <div className="mt-4 space-y-4 w-full">
                        <h3 className="font-medium text-sm px-4">
                          Fish Species:
                        </h3>
                        <div className="flex w-full overflow-x-auto gap-4 px-4 pb-3">
                          {message.fishResults
                            .filter((fish) => {
                              // Filter out generic fish names
                              const genericNames = [
                                "generic fish",
                                "unknown fish",
                                "fish",
                                "generic",
                                "unknown",
                              ];
                              const fishName = fish.name?.toLowerCase() || "";
                              return (
                                !genericNames.includes(fishName) &&
                                fishName.trim() !== ""
                              );
                            })
                            .map((fish) => (
                              <FishCard
                                key={fish.id}
                                name={fish.name}
                                scientificName={fish.scientificName}
                                habitat={fish.habitat}
                                difficulty={fish.difficulty}
                                isToxic={fish.toxic}
                                className="w-[200px] min-h-[250px] flex-shrink-0"
                                onClick={() => {
                                  navigate(
                                    `/fish/${encodeURIComponent(fish.scientificName || fish.name)}`,
                                    { state: { fish } },
                                  );
                                }}
                              />
                            ))}
=======
                    {message.fish_results &&
                      message.fish_results.length > 0 && (
                        <div className="mt-4 space-y-4 w-full">
                          <h3 className="font-medium text-sm px-4">
                            Fish Species:
                          </h3>
                          <div className="flex w-full overflow-x-auto gap-4 px-4 pb-3">
                            {message.fish_results
                              .filter((fish) => {
                                // Filter out generic fish names
                                const genericNames = [
                                  "generic fish",
                                  "unknown fish",
                                  "fish",
                                  "generic",
                                  "unknown",
                                ];
                                const fishName = fish.name?.toLowerCase() || "";
                                return (
                                  !genericNames.includes(fishName) &&
                                  fishName.trim() !== ""
                                );
                              })
                              .map((fish) => (
                                <FishCard
                                  key={fish.id}
                                  name={fish.name}
                                  scientificName={fish.scientific_name}
                                  habitat={fish.habitat}
                                  difficulty={fish.difficulty}
                                  isToxic={fish.is_toxic}
                                  className="w-[200px] min-h-[250px] flex-shrink-0"
                                  onClick={() => {
                                    navigate(`/fish/${fish.slug}`, {
                                      state: { fish },
                                    });
                                  }}
                                />
                              ))}
                          </div>
>>>>>>> edcfa240
                        </div>
                      )}
                    <div className="pb-3 px-4"></div>
                  </div>
                </div>
              ))}

              {isMobile && !isSuggestedQuestionClicked && (
                <div className="flex flex-col gap-2">
                  {followUpQuestions?.length > 0 && (
                    <p className="text-sm text-gray-500 dark:text-gray-400">
                      Follow-up questions
                    </p>
                  )}
                  <FollowUpQuestions
                    followUpQuestions={followUpQuestions}
                    followUpLoading={
                      followUpLoading || isRefetchingFollowUpQuestions
                    }
                    loading={loading}
                    handleSuggestionClick={handleSuggestionClick}
                  />
                </div>
              )}

              {loading && (
                <div className="flex justify-start">
                  <div className="max-w-[85%] rounded-lg px-4 py-3 bg-gray-100 dark:bg-gray-800">
                    <div className="flex items-center space-x-2">
                      <Loader2 className="h-4 w-4 animate-spin text-gray-500" />
                      <p className="text-sm text-gray-500 dark:text-gray-400">
                        Thinking...
                      </p>
                    </div>
                  </div>
                </div>
              )}

              {error && (
                <div className="flex justify-center">
                  <Card className="p-3 bg-red-100 dark:bg-red-900/30 border-red-200 dark:border-red-900 text-red-800 dark:text-red-300 text-sm">
                    {error}
                  </Card>
                </div>
              )}

              <div className="h-[200px] md:hidden"></div>

              <div ref={messagesEndRef} />
            </div>
          </div>
        </div>
      )}
      {/* Input Form - Fixed at bottom on mobile, static on desktop */}

      <div className="fixed bottom-16 left-0 right-0 z-20 bg-white dark:bg-black border-t border-gray-200 dark:border-gray-800 p-4 lg:static lg:bottom-auto lg:border-t md:w-full md:mx-auto md:mb-4">
        {/* Follow-up questions chips or loading skeleton */}

        {!isMobile && !isSuggestedQuestionClicked && (
          <FollowUpQuestions
            followUpQuestions={followUpQuestions || []}
            followUpLoading={followUpLoading || isRefetchingFollowUpQuestions}
            loading={loading}
            handleSuggestionClick={handleSuggestionClick}
          />
        )}

        <form
          ref={formRef}
          onSubmit={handleSubmit}
          className="w-full max-w-2xl mx-auto relative"
        >
          {selectedImage && (
            <div className="mb-3 relative inline-block">
              <img
                src={selectedImage}
                alt="Selected image"
                className="max-w-32 h-auto rounded-lg border border-gray-200 dark:border-gray-700"
              />
              <button
                type="button"
                onClick={() => {
                  setSelectedImage(null);
                  setImageFile(null);
                }}
                className="absolute -top-2 -right-2 bg-red-500 text-white rounded-full w-6 h-6 flex items-center justify-center text-sm hover:bg-red-600"
              >
                ×
              </button>
            </div>
          )}
          <div className="relative flex items-center overflow-hidden border border-gray-200 dark:border-gray-700 bg-white dark:bg-gray-800 flex-col pr-[2] pl-0 rounded-2xl">
            {/* Image upload button */}
            <Textarea
              ref={inputRef}
              value={query}
              onChange={(e) => setQuery(e.target.value)}
              placeholder={
                selectedImage ? "Ask about this image..." : "Send a message..."
              }
              className="resize-none flex-1 focus:outline-none focus:ring-0 focus-visible:ring-0 focus-visible:ring-offset-0 focus-visible:ring-transparent bg-transparent text-gray-900 dark:text-gray-100 border-none my-auto grow shadow-none px-4 outline-none py-4 h-[100px]"
              disabled={loading}
              onKeyDown={(e) => {
                if (e.key === "Enter" && !e.shiftKey) {
                  e.preventDefault();
                  formRef.current?.requestSubmit();
                }
              }}
            />
            <div className="gap-[auto] justify-between w-full flex items-baseline px-2">
              <label htmlFor="image-upload" className="cursor-pointer px-[2px]">
                <input
                  id="image-upload"
                  type="file"
                  accept="image/*"
                  className="hidden"
                  onChange={(e) => {
                    // Handle image upload
                    const file = e.target.files?.[0];
                    if (file) {
                      // Create preview URL
                      const previewUrl = URL.createObjectURL(file);
                      setSelectedImage(previewUrl);
                      setImageFile(file);
                      // Reset the input to allow selecting the same file again
                      e.target.value = "";
                    }
                  }}
                />
                <svg
                  xmlns="http://www.w3.org/2000/svg"
                  width="24"
                  height="24"
                  viewBox="0 0 24 24"
                  fill="none"
                  stroke="currentColor"
                  strokeWidth="2"
                  strokeLinecap="round"
                  strokeLinejoin="round"
                  className="hover:text-lishka-blue transition-colors my-auto text-[#989CA3]"
                >
                  <rect width="18" height="18" x="3" y="3" rx="2" ry="2" />
                  <circle cx="9" cy="9" r="2" />
                  <path d="m21 15-3.086-3.086a2 2 0 0 0-2.828 0L6 21" />
                </svg>
              </label>
              <Button
                type="submit"
                size="icon"
                disabled={(!query.trim() && !imageFile) || loading}
                className={`bg-transparent hover:bg-transparent ${query.trim() || imageFile ? "text-lishka-blue " : "text-[#989CA3]"} hover:text-lishka-blue h-10 w-10 flex-shrink-0 p-0 flex items-center justify-center`}
                variant="ghost"
              >
                <Send size={20} />
              </Button>
            </div>
          </div>
        </form>
      </div>

      {/* Bottom Navigation - Fixed at bottom on mobile, hidden on desktop */}

      <BottomNav />
    </div>
  );
};

const MemoizedContent = React.memo(({ content }: { content: string }) => {
  return (
    <ReactMarkdown
      components={{
        ol: ({ children }) => <ol className="list-decimal">{children}</ol>,
        ul: ({ children }) => <ul className="list-disc">{children}</ul>,
        li: ({ children }) => <li className="ml-4">{children}</li>,
        p: ({ children }) => (
          <p className="mb-0.5 text-sm text-text">{children}</p>
        ),
        h1: ({ children }) => (
          <h1 className="text-2xl font-bold mb-1 dark:text-white lg:text-3xl">
            {children}
          </h1>
        ),
        h2: ({ children }) => (
          <h2 className="text-xl font-bold mb-1 dark:text-white lg:text-2xl">
            {children}
          </h2>
        ),
        h3: ({ children }) => (
          <h3 className="text-lg font-bold mb-1 dark:text-white lg:text-xl">
            {children}
          </h3>
        ),
      }}
      remarkPlugins={[remarkGfm]}
    >
      {content}
    </ReactMarkdown>
  );
});

const FollowUpQuestions = ({
  followUpQuestions,
  followUpLoading,
  loading,
  handleSuggestionClick,
}: {
  followUpQuestions?: string[];
  followUpLoading: boolean;
  loading: boolean;
  handleSuggestionClick: (suggestion: string) => void;
}) => {
  if (followUpQuestions == undefined || followUpQuestions == null) {
    return null;
  }

  return (
    <TooltipProvider>
      {followUpLoading ? (
        <div className="flex overflow-x-auto gap-2 mb-3 w-full max-w-2xl mx-auto scrollbar-hide">
          {[1, 2, 3].map((i) => (
            <div
              key={`skeleton-chip-${i}`}
              className="rounded-full px-4 py-2 bg-gray-200 dark:bg-gray-700 animate-pulse h-8 w-32 flex-shrink-0"
            />
          ))}
        </div>
      ) : followUpQuestions.length > 0 ? (
        <div className="flex overflow-x-auto gap-2 pb-3 mb-1 w-full max-w-2xl mx-auto scrollbar-hide">
          {followUpQuestions.map((q, i) => (
            <Tooltip key={`followup-tooltip-${i}`}>
              <TooltipTrigger asChild>
                <Button
                  key={`followup-${i}`}
                  variant="outline"
                  className="rounded-full px-2 py-2 text-xs truncate justify-start flex-shrink-0 overflow-hidden whitespace-nowrap bg-[#0251FB1A] hover:bg-[#0251FB33] text-lishka-blue hover:text-lishka-blue shadow-none border-none"
                  onClick={() => handleSuggestionClick(q)}
                  disabled={loading}
                >
                  <span className="">{q}</span>
                </Button>
              </TooltipTrigger>
              <TooltipContent side="top">{q}</TooltipContent>
            </Tooltip>
          ))}
        </div>
      ) : null}
    </TooltipProvider>
  );
};

export default SearchPage;<|MERGE_RESOLUTION|>--- conflicted
+++ resolved
@@ -197,26 +197,6 @@
     imageFile?: File,
   ) => {
     try {
-<<<<<<< HEAD
-      // Check if OpenAI is disabled
-      if (!OPENAI_ENABLED) {
-        log(OPENAI_DISABLED_MESSAGE);
-        throw new Error(OPENAI_DISABLED_MESSAGE);
-      }
-
-      // Check if API key is available
-      const apiKey = config.VITE_OPENAI_API_KEY;
-      if (!apiKey) {
-        throw new Error(
-          "OpenAI API key is missing. Please add it in project settings.",
-        );
-      }
-
-      // Prepare messages for the API call
-      const unitsInstruction = imperialUnits
-        ? "Always provide measurements in imperial units (inches, feet, pounds, ounces, Fahrenheit, miles) as the primary unit, with metric equivalents in parentheses when helpful."
-        : "Always provide measurements in metric units (centimeters, meters, grams, kilograms, Celsius, kilometers) as the primary unit, with imperial equivalents in parentheses when helpful.";
-=======
       const response = await mutation.mutateAsync({
         message: queryText,
         attachment: imageFile,
@@ -224,7 +204,6 @@
         use_imperial_units: useImperialUnits,
         session_id: id,
       });
->>>>>>> edcfa240
 
       const content: Message = {
         id: response.id,
@@ -234,114 +213,6 @@
         fish_results: response.metadata?.fish_results || [],
       };
 
-<<<<<<< HEAD
-      const previousMessages = messages
-        .filter((msg) => msg.id !== userMessage.id)
-        .map((msg) => {
-          if (msg.image) {
-            return {
-              role: msg.role,
-              content: [
-                {
-                  type: "text",
-                  text: msg.content,
-                },
-                {
-                  type: "image_url",
-                  image_url: {
-                    url: msg.image,
-                  },
-                },
-              ],
-            };
-          }
-          return {
-            role: msg.role,
-            content: msg.content,
-          };
-        });
-
-      let userMessageContent;
-      if (imageFile) {
-        const base64Image = await convertImageToBase64(imageFile);
-        userMessageContent = [
-          {
-            type: "text",
-            text: `${queryText}\n\nIf your response includes specific fish species, please also include a JSON section at the end of your response in this format and do not forget to close the JSON section: [FISH_DATA]{\"fish\":[{\"name\":\"Fish Name\",\"scientificName\":\"Scientific Name\",\"habitat\":\"Habitat info\",\"difficulty\":\"Difficulty level\",\"season\":\"Season info\",\"toxic\":false}]}[/FISH_DATA]`,
-          },
-          {
-            type: "image_url",
-            image_url: {
-              url: base64Image,
-            },
-          },
-        ];
-      } else {
-        userMessageContent = `${queryText}\n\nIf your response includes specific fish species, please also include a JSON section at the end of your response in this format and do not forget to close the JSON section: [FISH_DATA]{\"fish\":[{\"name\":\"Fish Name\",\"scientificName\":\"Scientific Name\",\"habitat\":\"Habitat info\",\"difficulty\":\"Difficulty level\",\"season\":\"Season info\",\"toxic\":false}]}[/FISH_DATA]`;
-      }
-
-      const response = await fetch(
-        "https://api.openai.com/v1/chat/completions",
-        {
-          method: "POST",
-          headers: {
-            "Content-Type": "application/json",
-            Authorization: `Bearer ${apiKey}`,
-          },
-          body: JSON.stringify({
-            model: imageFile ? "gpt-4o" : "gpt-3.5-turbo",
-            messages: [
-              systemMessage,
-              ...previousMessages,
-              {
-                role: "user",
-                content: userMessageContent,
-              },
-            ],
-            max_tokens: imageFile ? 1000 : undefined,
-          }),
-        },
-      );
-
-      if (!response.ok) {
-        throw new Error(`OpenAI API error: ${response.status}`);
-      }
-
-      const data = await response.json();
-      const assistantResponse = data.choices[0].message.content;
-
-      console.log("assistantResponse", assistantResponse);
-
-      // Extract fish data if present
-      let fishData: Fish[] = [];
-      const fishDataMatch = assistantResponse.match(
-        /\[FISH_DATA\](.+?)\[\/?FISH_DATA\]/s,
-      );
-
-      let cleanedResponse = assistantResponse;
-
-      if (fishDataMatch && fishDataMatch[1]) {
-        try {
-          const parsedData = JSON.parse(fishDataMatch[1]);
-          if (parsedData.fish && Array.isArray(parsedData.fish)) {
-            fishData = parsedData.fish.map((fish: any, index: number) => ({
-              id: `search-${Date.now()}-${index}`,
-              name: fish.name,
-              scientificName: fish.scientificName,
-              // Don't provide image - let FishCard handle image loading
-              image: undefined,
-              habitat: fish.habitat,
-              difficulty: fish.difficulty,
-              season: fish.season,
-              toxic: fish.toxic === true,
-            }));
-          }
-
-          // Remove the fish data section from the displayed response
-          cleanedResponse = assistantResponse.replace(
-            /\[FISH_DATA\].+?\[\/?FISH_DATA\]/s,
-            "",
-=======
       if (
         id == undefined ||
         id == null ||
@@ -353,7 +224,6 @@
           sessionStorage.setItem(
             `search_messages_${response.session_id}`,
             JSON.stringify([userMessage, content]),
->>>>>>> edcfa240
           );
         } catch {
           //
@@ -461,77 +331,7 @@
     }
   };
 
-<<<<<<< HEAD
-  // AI follow-up generation
-  const fetchFollowUpQuestions = async (contextMessages: Message[]) => {
-    setFollowUpLoading(true);
-    try {
-      // Only use the last 4 messages for context
-      const context = contextMessages.slice(-4).map((msg) => ({
-        role: msg.role,
-        content: msg.content,
-      }));
-      const systemPrompt =
-        "You are a fishing assistant AI. Given the conversation so far, suggest 3 contextually relevant follow-up questions the user might want to ask next. Respond ONLY with a JSON array of questions, e.g. ['Question 1', 'Question 2', 'Question 3']. Do not include any other text.";
-      const aiResponse = await generateTextWithAI({
-        messages: context,
-        system: systemPrompt,
-        model: "gpt-3.5-turbo",
-        maxTokens: 100,
-        temperature: 0.7,
-      });
-      let questions: string[] = [];
-      try {
-        // First try to parse as regular JSON
-        questions = JSON.parse(aiResponse.text);
-        if (!Array.isArray(questions)) throw new Error("Not an array");
-      } catch (err) {
-        // Try to extract array from quoted string
-        try {
-          const trimmedText = aiResponse.text.trim();
-          // Remove outer quotes if present
-          const cleanText =
-            trimmedText.startsWith('"') && trimmedText.endsWith('"')
-              ? trimmedText.slice(1, -1)
-              : trimmedText;
-
-          // Parse the cleaned text
-          questions = JSON.parse(cleanText);
-          if (!Array.isArray(questions)) throw new Error("Still not an array");
-        } catch (secondErr) {
-          // Final fallback: try to extract array using regex
-          try {
-            const match = aiResponse.text.match(/\[(.*?)\]/s);
-            if (match) {
-              const arrayContent = match[1];
-              // Split by comma and clean up quotes
-              questions = arrayContent
-                .split(",")
-                .map((item) => item.trim().replace(/^["']|["']$/g, ""))
-                .filter((item) => item.length > 0);
-            }
-          } catch (thirdErr) {
-            questions = [];
-          }
-        }
-      }
-
-      setFollowUpQuestions(
-        Array.isArray(questions)
-          ? questions.filter((q) => typeof q === "string" && q.length > 0)
-          : [],
-      );
-    } catch (err) {
-      setFollowUpQuestions([]);
-    } finally {
-      setFollowUpLoading(false);
-    }
-  };
-
-  // Update follow-up questions after each assistant message
-=======
   // Generate follow-up questions only once after the first assistant message
->>>>>>> edcfa240
   useEffect(() => {
     if (
       !hasGeneratedFollowUp &&
@@ -602,11 +402,7 @@
         <div
           className={cn(
             "flex-1 h-full",
-<<<<<<< HEAD
-            isMobile && deviceSize.height < 850 && "overflow-y-auto pt-16",
-=======
             isMobile && deviceSize.height < 850 && "overflow-y-auto pt-32",
->>>>>>> edcfa240
           )}
         >
           <div
@@ -655,30 +451,19 @@
                   key={message.id}
                   className={cn(
                     "flex",
-<<<<<<< HEAD
-                    message.role === "user" ? "justify-end" : "justify-start",
-=======
                     message.user_role === "user"
                       ? "justify-end"
                       : "justify-start",
->>>>>>> edcfa240
                   )}
                 >
                   <div
                     // className={`max-w-[85%] rounded-lg px-4 py-3 ${message.role === "user" ? "text-white" : "dark:bg-gray-800 text-gray-900 dark:text-gray-100 bg-blue-500 bg-gray-100"}`}
                     className={cn(
-<<<<<<< HEAD
-                      "rounded-lg pt-3 w-fit max-w-[85%]",
-                      message.role === "user"
-                        ? "bg-blue-500 text-white"
-                        : "bg-gray-100 dark:bg-gray-800 text-gray-900 dark:text-gray-100",
-=======
                       "rounded-[16px] pt-3 w-fit max-w-[85%]",
                       isMobile && "max-w-[95%]",
                       message.user_role === "user"
                         ? "bg-lishka-blue text-white"
                         : "bg-[#F7F7F7] text-[#191B1F]",
->>>>>>> edcfa240
                     )}
                   >
                     {message.image && (
@@ -695,47 +480,6 @@
                     </div>
 
                     {/* Display fish cards if available */}
-<<<<<<< HEAD
-                    {message.fishResults && message.fishResults.length > 0 && (
-                      <div className="mt-4 space-y-4 w-full">
-                        <h3 className="font-medium text-sm px-4">
-                          Fish Species:
-                        </h3>
-                        <div className="flex w-full overflow-x-auto gap-4 px-4 pb-3">
-                          {message.fishResults
-                            .filter((fish) => {
-                              // Filter out generic fish names
-                              const genericNames = [
-                                "generic fish",
-                                "unknown fish",
-                                "fish",
-                                "generic",
-                                "unknown",
-                              ];
-                              const fishName = fish.name?.toLowerCase() || "";
-                              return (
-                                !genericNames.includes(fishName) &&
-                                fishName.trim() !== ""
-                              );
-                            })
-                            .map((fish) => (
-                              <FishCard
-                                key={fish.id}
-                                name={fish.name}
-                                scientificName={fish.scientificName}
-                                habitat={fish.habitat}
-                                difficulty={fish.difficulty}
-                                isToxic={fish.toxic}
-                                className="w-[200px] min-h-[250px] flex-shrink-0"
-                                onClick={() => {
-                                  navigate(
-                                    `/fish/${encodeURIComponent(fish.scientificName || fish.name)}`,
-                                    { state: { fish } },
-                                  );
-                                }}
-                              />
-                            ))}
-=======
                     {message.fish_results &&
                       message.fish_results.length > 0 && (
                         <div className="mt-4 space-y-4 w-full">
@@ -776,7 +520,6 @@
                                 />
                               ))}
                           </div>
->>>>>>> edcfa240
                         </div>
                       )}
                     <div className="pb-3 px-4"></div>
