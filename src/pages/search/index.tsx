import React, { useState, useRef, useEffect, useMemo } from "react";
import { useLocation, useNavigate, useParams } from "react-router-dom";
import { Send, MapPin, Loader2, ChevronLeft } from "lucide-react";
import { Button } from "@/components/ui/button";
import { Switch } from "@/components/ui/switch";
import { Card } from "@/components/ui/card";
import { Textarea } from "@/components/ui/textarea";
import FishCard from "@/components/fish-card";
import ReactMarkdown from "react-markdown";
import remarkGfm from "remark-gfm";
import { getImperialUnits } from "@/lib/unit-conversion";
import BottomNav from "@/components/bottom-nav";
import useDeviceSize from "@/hooks/use-device-size";
import useIsMobile from "@/hooks/use-is-mobile";
import { cn } from "@/lib/utils";
import {
  Tooltip,
  TooltipTrigger,
  TooltipContent,
  TooltipProvider,
} from "@/components/ui/tooltip";
import {
  useCreateSearchSession,
  useGetSearchSession,
  useGetSearchSessionFollowQuestions,
  useUserLocation,
} from "@/hooks/queries";
import SearchPageSkeleton from "@/hooks/queries/search/skeleton";
import { SearchHistorySheet } from "./search-history-sheet";

interface Message {
  id: string;
  user_role: "user" | "assistant";
  content: string;
  timestamp: Date;
  fish_results?: Fish[];
  image?: string;
}

interface Fish {
  id: string;
  name: string;
  scientificName?: string;
  image?: string;
  habitat: string;
  difficulty: "Easy" | "Intermediate" | "Hard" | "Advanced" | "Expert";
  season: string;
  toxic: boolean;
}

const DEFAULT_SUGGESTIONS = [
  "Fish in shallow waters?",
  "Best bait for tuna?",
  "Bass fishing from shore?",
  "Beginner techniques?",
];

const SearchPage: React.FC = () => {
  const navigate = useNavigate();
  const routerLocation = useLocation();
  const { location } = useUserLocation();
  const { id } = useParams<{ id?: string }>();

  const [query, setQuery] = useState("");
  const [messages, setMessages] = useState<Message[]>(() => {
    const stateMessages = (routerLocation.state?.messages as Message[]) || null;
    if (stateMessages && stateMessages.length > 0) {
      return stateMessages;
    }
    if (id) {
      try {
        const cached = sessionStorage.getItem(`search_messages_${id}`);
        if (cached) {
          return JSON.parse(cached) as Message[];
        }
      } catch {
        // do nothing
      }

      sessionStorage.removeItem(`search_messages_${id}`);
    }
    return [];
  });
  const [loading, setLoading] = useState(false);
  const [error, setError] = useState<string | null>(null);
  const [useLocationContext, setUseLocationContext] = useState(true);
  const [suggestions] = useState<string[]>(DEFAULT_SUGGESTIONS);
  const [selectedImage, setSelectedImage] = useState<string | null>(null);
  const [imageFile, setImageFile] = useState<File | null>(null);
  // eslint-disable-next-line @typescript-eslint/no-unused-vars
  const [imperialUnits, setImperialUnits] =
    useState<boolean>(getImperialUnits());
  const messagesEndRef = useRef<HTMLDivElement>(null);
  const formRef = useRef<HTMLFormElement>(null);
  const inputRef = useRef<HTMLTextAreaElement>(null);
  const { data: session, isLoading: isLoadingSession } = useGetSearchSession(
    id || "",
  );
  const {
    data: followUpQuestions,
    isLoading: followUpLoading,
    refetch: refetchFollowUpQuestions,
    isRefetching: isRefetchingFollowUpQuestions,
  } = useGetSearchSessionFollowQuestions(id);
  const mutation = useCreateSearchSession();
  // const [followUpQuestions, setFollowUpQuestions] = useState<string[]>([]);
  // const [followUpLoading, setFollowUpLoading] = useState(false);

  const deviceSize = useDeviceSize();
  const isMobile = useIsMobile();

  const messagesMemo = useMemo(() => {
    if (id == undefined || id == null) {
      return messages;
    }

    if (id && session && messages.length == 0) {
      return (
        session?.messages.map((message) => ({
          id: message.id,
          user_role: message.user_role,
          content: message.content,
          timestamp: new Date(message.created_at),
          fish_results: message.metadata?.fish_results || [],
        })) || []
      );
    }

    return messages;
  }, [session, messages, id]);

  // Scroll to bottom of messages when new messages are added
  useEffect(() => {
    messagesEndRef.current?.scrollIntoView({ behavior: "smooth" });
  }, [messagesMemo]);

  // Listen for units changes from settings
  useEffect(() => {
    // const handleUnitsChange = () => {
    //   setImperialUnits(getImperialUnits());
    // };
    // window.addEventListener("unitsChanged", handleUnitsChange);
    // return () => window.removeEventListener("unitsChanged", handleUnitsChange);
  }, []);

  // Convert image to base64
  // const convertImageToBase64 = (file: File): Promise<string> => {
  //   return new Promise((resolve, reject) => {
  //     const reader = new FileReader();
  //     reader.onload = () => resolve(reader.result as string);
  //     reader.onerror = reject;
  //     reader.readAsDataURL(file);
  //   });
  // };

  // Extract the API call logic to a separate function
  const processQuery = async (
    queryText: string,
    userMessage: Message,
    imageFile?: File,
  ) => {
    try {
      const response = await mutation.mutateAsync({
        message: queryText,
        attachment: imageFile,
        use_location_context: useLocationContext,
        use_imperial_units: imperialUnits,
        session_id: id,
      });

      const content: Message = {
        id: response.id,
        user_role: "assistant",
        content: response.content,
        timestamp: new Date(),
        fish_results: response.metadata?.fish_results || [],
      };

      if (
        id == undefined ||
        id == null ||
        id == "" ||
        id != response.session_id
      ) {
        // Cache the initial two messages so they persist across navigation
        try {
          sessionStorage.setItem(
            `search_messages_${response.session_id}`,
            JSON.stringify([userMessage, content]),
          );
        } catch {
          //
        }

        // Update local state so both messages render immediately before navigation
        setMessages([userMessage, content]);
        // Navigate to the canonical session URL without relying on router state
        navigate(`/search/${response.session_id}`, {
          replace: true,
        });
      } else {
        setMessages((prev) => {
          if (prev.length == 0) {
            return [...messagesMemo, content];
          }

          return [...prev, content];
        });
      }
    } catch (err) {
      console.error("Error fetching response:", err);
      setError(err instanceof Error ? err.message : "An error occurred");

      // Add a fallback message when an error occurs
      const errorMessage: Message = {
        id: Date.now().toString(),
        user_role: "assistant",
        content:
          "I'm sorry, I encountered an error processing your request. Please try again or ask a different question.",
        timestamp: new Date(),
      };

      setMessages((prev) => [...prev, errorMessage]);
    } finally {
      setLoading(false);
    }
  };

  const handleSubmit = async (e: React.FormEvent) => {
    e.preventDefault();
    if ((!query.trim() && !imageFile) || loading) return;

    const userMessage: Message = {
      id: Date.now().toString(),
      user_role: "user",
      content: query || "[Image uploaded]",
      timestamp: new Date(),
      image: selectedImage || undefined,
    };

    setMessages((prev) => [...prev, userMessage]);
    const currentQuery = query;
    const currentImageFile = imageFile;
    setQuery("");
    setSelectedImage(null);
    setImageFile(null);
    setLoading(true);
    setError(null);

    // Process the query with error handling
    try {
      await processQuery(
        currentQuery || "What can you tell me about this image?",
        userMessage,
        currentImageFile || undefined,
      );
    } catch (err) {
      console.error("Error in handleSubmit:", err);
      setLoading(false);
      setError("Failed to process your search. Please try again.");
    }
  };

  const handleSuggestionClick = async (suggestion: string) => {
    // Create a user message for the clicked suggestion
    const userMessage: Message = {
      id: Date.now().toString(),
      user_role: "user",
      content: suggestion,
      timestamp: new Date(),
    };

    // Add the message to the chat
    //setMessages((prev) => [...prev, userMessage]);
    setMessages((prev) => {
      if (prev.length == 0) {
        return [...messagesMemo, userMessage];
      }

      return [...prev, userMessage];
    });
    setLoading(true);
    setError(null);

    // Process the query directly without setting it in the textarea
    try {
      await processQuery(suggestion, userMessage);
    } catch (err) {
      console.error("Error in handleSuggestionClick:", err);
      setLoading(false);
      setError("Failed to process your search. Please try again.");
    }
  };

  // Update follow-up questions after each assistant message
  useEffect(() => {
    if (
      messagesMemo.length > 0 &&
      messagesMemo[messagesMemo.length - 1].user_role === "assistant"
    ) {
      //fetchFollowUpQuestions(messages);
      refetchFollowUpQuestions();
    } else if (messagesMemo.length === 0) {
      //setFollowUpQuestions([]);
    }
  }, []);

  // Show skeleton while loading session only if we don't have messages from router state
  if (isLoadingSession && messages.length === 0) {
    return <SearchPageSkeleton />;
  }

  return (
    <div
      className="flex flex-col bg-white h-full relative dark:bg-black w-full"
      style={{ "--header-height": "64px" } as React.CSSProperties}
    >
      {/* Header - Fixed at top */}
      <header className="fixed top-0 left-0 right-0 z-20 flex items-center justify-between border-b border-gray-200 dark:border-gray-800 bg-white dark:bg-black px-4 lg:static py-4">
        <div className="flex items-center gap-2">
          {messagesMemo.length > 0 ? (
            <Button
              variant="ghost"
              size="icon"
              onClick={() => {
                // setMessages([]);
                // setError(null);
                navigate("/search");
              }}
              className="mr-1"
            >
              <ChevronLeft className="h-5 w-5" />
            </Button>
          ) : (
            <SearchHistorySheet />
          )}

          <h1 className="text-lg font-semibold dark:text-white">
            Fishing Assistant
          </h1>
        </div>
        <div className="flex items-center gap-2">
          <MapPin
            size={16}
            className={useLocationContext ? "text-[#0251FB]" : "text-gray-400"}
          />
          <span className="text-xs text-[#0251FB]">
            {useLocationContext
              ? location?.name || "Getting location..."
              : "Global search"}
          </span>
          <Switch
            checked={useLocationContext}
            onCheckedChange={setUseLocationContext}
            className="data-[state=checked]:bg-[#0251FB]"
          />
        </div>
      </header>
      {/* Scrollable Content Area - With padding for header and input form */}

      {messagesMemo.length === 0 ? (
        <div
          className={cn(
            "flex-1 h-full",
            isMobile && deviceSize.height < 850 && "overflow-y-auto pt-16",
          )}
        >
          <div
            className={cn(
              "flex flex-col items-center justify-center px-4 max-w-2xl mx-auto text-center space-y-6",
              !(isMobile && deviceSize.height < 850) && "h-full",
            )}
          >
            <div className="rounded-full bg-[#E6EFFF] p-3">
              <MapPin className="h-8 w-8 text-[#0251FB]" />
            </div>
            <h2 className="text-2xl font-bold dark:text-white">
              Ask me anything about fishing!
            </h2>
            <p className="text-muted-foreground dark:text-gray-400 text-sm mt-0 my-0">
              Get AI advice on techniques, species identification, fishing
              spots, sonar image readings and more.
            </p>
            <div className="flex justify-center gap-2 w-full max-w-md flex-wrap">
              {suggestions.map((suggestion, index) => (
                <Button
                  key={`suggestion-${index}`}
                  variant="outline"
                  className="text-left h-auto py-3 px-2 dark:bg-gray-800 dark:border-gray-700 rounded-2xl border-0 bg-[#E6EFFF] text-[#0251fb] justify-center items-center w-[48%]"
                  onClick={() => handleSuggestionClick(suggestion)}
                >
                  {suggestion}
                </Button>
              ))}
            </div>
            {isMobile && deviceSize.height < 850 && (
              <div className="h-[300px] md:hidden"></div>
            )}
          </div>
        </div>
      ) : (
        <div className={cn("flex-1 overflow-y-auto h-full pt-16")}>
          <div className="p-4">
            <div className="max-w-2xl mx-auto space-y-6">
              <div className="h-[20px] md:hidden"></div>
              {messagesMemo.map((message) => (
                <div
                  key={message.id}
                  className={cn(
                    "flex",
                    message.user_role === "user"
                      ? "justify-end"
                      : "justify-start",
                  )}
                >
                  <div
                    className={cn(
<<<<<<< HEAD
                      "rounded-lg pt-3 w-fit max-w-[85%]",
                      isMobile && "max-w-[95%]",
                      message.user_role === "user"
                        ? "bg-blue-500 text-white"
                        : "bg-gray-100 dark:bg-gray-800 text-gray-900 dark:text-gray-100",
=======
                      "rounded-[16px] pt-3 w-fit max-w-[85%]",
                      message.role === "user"
                        ? "bg-[#0251FB] text-white"
                        : "bg-[#F7F7F7] text-[#191B1F]",
>>>>>>> 6c7d4aa6
                    )}
                  >
                    {message.image && (
                      <div className="mb-3 px-4">
                        <img
                          src={message.image}
                          alt="Uploaded image"
                          className="max-w-full h-auto rounded-lg max-h-64 object-contain"
                        />
                      </div>
                    )}
                    <div className="px-4">
<<<<<<< HEAD
                      <MemoizedContent content={message.content} />
=======
                      <ReactMarkdown
                        components={{
                          ol: ({ children }) => (
                            <ol className="list-decimal">{children}</ol>
                          ),
                          ul: ({ children }) => (
                            <ul className="list-disc">{children}</ul>
                          ),
                          li: ({ children }) => (
                            <li className="ml-4">{children}</li>
                          ),
                          p: ({ children }) => (
                            <p className="mb-0.5 text-sm text-text">
                              {children}
                            </p>
                          ),
                          h1: ({ children }) => (
                            <h1 className="text-2xl font-bold mb-1 dark:text-white lg:text-3xl">
                              {children}
                            </h1>
                          ),
                          h2: ({ children }) => (
                            <h2 className="text-xl font-bold mb-1 dark:text-white lg:text-2xl">
                              {children}
                            </h2>
                          ),
                          h3: ({ children }) => (
                            <h3 className="text-lg font-bold mb-1 dark:text-white lg:text-xl">
                              {children}
                            </h3>
                          ),
                        }}
                        remarkPlugins={[remarkGfm]}
                      >
                        {message.content}
                      </ReactMarkdown>
>>>>>>> 6c7d4aa6
                    </div>

                    {/* Display fish cards if available */}
                    {message.fish_results &&
                      message.fish_results.length > 0 && (
                        <div className="mt-4 space-y-4 w-full">
                          <h3 className="font-medium text-sm px-4">
                            Fish Species:
                          </h3>
                          <div className="flex w-full overflow-x-auto gap-4 px-4 pb-3">
                            {message.fish_results
                              .filter((fish) => {
                                // Filter out generic fish names
                                const genericNames = [
                                  "generic fish",
                                  "unknown fish",
                                  "fish",
                                  "generic",
                                  "unknown",
                                ];
                                const fishName = fish.name?.toLowerCase() || "";
                                return (
                                  !genericNames.includes(fishName) &&
                                  fishName.trim() !== ""
                                );
                              })
                              .map((fish) => (
                                <FishCard
                                  key={fish.id}
                                  name={fish.name}
                                  scientificName={fish.scientificName}
                                  habitat={fish.habitat}
                                  difficulty={fish.difficulty}
                                  isToxic={fish.toxic}
                                  className="w-[200px] min-h-[250px] flex-shrink-0"
                                  onClick={() => {
                                    navigate(
                                      `/fish/${encodeURIComponent(fish.scientificName || fish.name)}`,
                                      { state: { fish } },
                                    );
                                  }}
                                />
                              ))}
                          </div>
                        </div>
                      )}
                    <div className="pb-3 px-4"></div>
                  </div>
                </div>
              ))}

              {isMobile && (
                <div className="flex flex-col gap-2">
                  {followUpQuestions?.length > 0 && (
                    <p className="text-sm text-gray-500 dark:text-gray-400">
                      Follow-up questions
                    </p>
                  )}
                  <FollowUpQuestions
                    followUpQuestions={followUpQuestions}
                    followUpLoading={
                      followUpLoading || isRefetchingFollowUpQuestions
                    }
                    loading={loading}
                    handleSuggestionClick={handleSuggestionClick}
                  />
                </div>
              )}

              {loading && (
                <div className="flex justify-start">
                  <div className="max-w-[85%] rounded-lg px-4 py-3 bg-gray-100 dark:bg-gray-800">
                    <div className="flex items-center space-x-2">
                      <Loader2 className="h-4 w-4 animate-spin text-gray-500" />
                      <p className="text-sm text-gray-500 dark:text-gray-400">
                        Thinking...
                      </p>
                    </div>
                  </div>
                </div>
              )}

              {error && (
                <div className="flex justify-center">
                  <Card className="p-3 bg-red-100 dark:bg-red-900/30 border-red-200 dark:border-red-900 text-red-800 dark:text-red-300 text-sm">
                    {error}
                  </Card>
                </div>
              )}

              <div className="h-[200px] md:hidden"></div>

              <div ref={messagesEndRef} />
            </div>
          </div>
        </div>
      )}
      {/* Input Form - Fixed at bottom on mobile, static on desktop */}

      <div className="fixed bottom-16 left-0 right-0 z-20 bg-white dark:bg-black border-t border-gray-200 dark:border-gray-800 p-4 md:static md:bottom-auto md:border-t md:w-full md:mx-auto md:mb-4">
        {/* Follow-up questions chips or loading skeleton */}

        {!isMobile && (
          <FollowUpQuestions
            followUpQuestions={followUpQuestions || []}
            followUpLoading={followUpLoading || isRefetchingFollowUpQuestions}
            loading={loading}
            handleSuggestionClick={handleSuggestionClick}
          />
        )}

        <form
          ref={formRef}
          onSubmit={handleSubmit}
          className="w-full max-w-2xl mx-auto relative"
        >
          {selectedImage && (
            <div className="mb-3 relative inline-block">
              <img
                src={selectedImage}
                alt="Selected image"
                className="max-w-32 h-auto rounded-lg border border-gray-200 dark:border-gray-700"
              />
              <button
                type="button"
                onClick={() => {
                  setSelectedImage(null);
                  setImageFile(null);
                }}
                className="absolute -top-2 -right-2 bg-red-500 text-white rounded-full w-6 h-6 flex items-center justify-center text-sm hover:bg-red-600"
              >
                ×
              </button>
            </div>
          )}
          <div className="relative flex items-center overflow-hidden border border-gray-200 dark:border-gray-700 bg-white dark:bg-gray-800 flex-col pr-[2] pl-0 rounded-2xl">
            {/* Image upload button */}
            <Textarea
              ref={inputRef}
              value={query}
              onChange={(e) => setQuery(e.target.value)}
              placeholder={
                selectedImage ? "Ask about this image..." : "Send a message..."
              }
              className="resize-none flex-1 focus:outline-none focus:ring-0 focus-visible:ring-0 focus-visible:ring-offset-0 focus-visible:ring-transparent bg-transparent text-gray-900 dark:text-gray-100 border-none my-auto grow shadow-none px-4 outline-none py-4 h-[100px]"
              disabled={loading}
              onKeyDown={(e) => {
                if (e.key === "Enter" && !e.shiftKey) {
                  e.preventDefault();
                  formRef.current?.requestSubmit();
                }
              }}
            />
            <div className="gap-[auto] justify-between w-full flex items-baseline px-2">
              <label htmlFor="image-upload" className="cursor-pointer px-[2px]">
                <input
                  id="image-upload"
                  type="file"
                  accept="image/*"
                  className="hidden"
                  onChange={(e) => {
                    // Handle image upload
                    const file = e.target.files?.[0];
                    if (file) {
                      // Create preview URL
                      const previewUrl = URL.createObjectURL(file);
                      setSelectedImage(previewUrl);
                      setImageFile(file);
                      // Reset the input to allow selecting the same file again
                      e.target.value = "";
                    }
                  }}
                />
                <svg
                  xmlns="http://www.w3.org/2000/svg"
                  width="24"
                  height="24"
                  viewBox="0 0 24 24"
                  fill="none"
                  stroke="currentColor"
                  strokeWidth="2"
                  strokeLinecap="round"
                  strokeLinejoin="round"
                  className="hover:text-[#0251FB] transition-colors my-auto text-[#989CA3]"
                >
                  <rect width="18" height="18" x="3" y="3" rx="2" ry="2" />
                  <circle cx="9" cy="9" r="2" />
                  <path d="m21 15-3.086-3.086a2 2 0 0 0-2.828 0L6 21" />
                </svg>
              </label>
              <Button
                type="submit"
                size="icon"
                disabled={(!query.trim() && !imageFile) || loading}
                className={`bg-transparent hover:bg-transparent ${query.trim() || imageFile ? "text-[#0251FB] " : "text-[#989CA3]"} hover:text-[#0251FB] h-10 w-10 flex-shrink-0 p-0 flex items-center justify-center`}
                variant="ghost"
              >
                <Send size={20} />
              </Button>
            </div>
          </div>
        </form>
      </div>

      {/* Bottom Navigation - Fixed at bottom on mobile, hidden on desktop */}
      <div className="fixed bottom-0 left-0 right-0 z-20 bg-white dark:bg-black border-t border-gray-200 dark:border-gray-800 md:hidden">
        <BottomNav />
      </div>
    </div>
  );
};

const MemoizedContent = React.memo(({ content }: { content: string }) => {
  return (
    <ReactMarkdown
      components={{
        ol: ({ children }) => <ol className="list-decimal">{children}</ol>,
        ul: ({ children }) => <ul className="list-disc">{children}</ul>,
        li: ({ children }) => <li className="ml-4">{children}</li>,
        p: ({ children }) => (
          <p className="mb-3 text-sm text-text">{children}</p>
        ),
        h1: ({ children }) => (
          <h1 className="text-2xl font-bold mb-1 dark:text-white lg:text-3xl">
            {children}
          </h1>
        ),
        h2: ({ children }) => (
          <h2 className="text-xl font-bold mb-1 dark:text-white lg:text-2xl">
            {children}
          </h2>
        ),
        h3: ({ children }) => (
          <h3 className="text-lg font-bold mb-1 dark:text-white lg:text-xl">
            {children}
          </h3>
        ),
      }}
      remarkPlugins={[remarkGfm]}
    >
      {content}
    </ReactMarkdown>
  );
});

const FollowUpQuestions = ({
  followUpQuestions,
  followUpLoading,
  loading,
  handleSuggestionClick,
}: {
  followUpQuestions?: string[];
  followUpLoading: boolean;
  loading: boolean;
  handleSuggestionClick: (suggestion: string) => void;
}) => {
  if (followUpQuestions == undefined || followUpQuestions == null) {
    return null;
  }

  return (
    <TooltipProvider>
      {followUpLoading ? (
        <div className="flex overflow-x-auto gap-2 mb-3 w-full max-w-2xl mx-auto scrollbar-hide">
          {[1, 2, 3].map((i) => (
            <div
              key={`skeleton-chip-${i}`}
              className="rounded-full px-4 py-2 bg-gray-200 dark:bg-gray-700 animate-pulse h-8 w-32 flex-shrink-0"
            />
          ))}
        </div>
      ) : followUpQuestions.length > 0 ? (
        <div className="flex overflow-x-auto gap-2 pb-3 mb-1 w-full max-w-2xl mx-auto scrollbar-hide">
          {followUpQuestions.map((q, i) => (
            <Tooltip key={`followup-tooltip-${i}`}>
              <TooltipTrigger asChild>
                <Button
                  key={`followup-${i}`}
                  variant="outline"
                  className="rounded-full px-2 py-2 text-xs truncate justify-start flex-shrink-0 overflow-hidden whitespace-nowrap bg-[#0251FB1A] hover:bg-[#0251FB33] text-[#0251FB] hover:text-[#0251FB] shadow-none border-none"
                  onClick={() => handleSuggestionClick(q)}
                  disabled={loading}
                >
                  <span className="">{q}</span>
                </Button>
              </TooltipTrigger>
              <TooltipContent side="top">{q}</TooltipContent>
            </Tooltip>
          ))}
        </div>
      ) : null}
    </TooltipProvider>
  );
};

export default SearchPage;<|MERGE_RESOLUTION|>--- conflicted
+++ resolved
@@ -415,18 +415,11 @@
                 >
                   <div
                     className={cn(
-<<<<<<< HEAD
-                      "rounded-lg pt-3 w-fit max-w-[85%]",
+                      "rounded-[16px] pt-3 w-fit max-w-[85%]",
                       isMobile && "max-w-[95%]",
                       message.user_role === "user"
-                        ? "bg-blue-500 text-white"
-                        : "bg-gray-100 dark:bg-gray-800 text-gray-900 dark:text-gray-100",
-=======
-                      "rounded-[16px] pt-3 w-fit max-w-[85%]",
-                      message.role === "user"
                         ? "bg-[#0251FB] text-white"
                         : "bg-[#F7F7F7] text-[#191B1F]",
->>>>>>> 6c7d4aa6
                     )}
                   >
                     {message.image && (
@@ -439,46 +432,7 @@
                       </div>
                     )}
                     <div className="px-4">
-<<<<<<< HEAD
                       <MemoizedContent content={message.content} />
-=======
-                      <ReactMarkdown
-                        components={{
-                          ol: ({ children }) => (
-                            <ol className="list-decimal">{children}</ol>
-                          ),
-                          ul: ({ children }) => (
-                            <ul className="list-disc">{children}</ul>
-                          ),
-                          li: ({ children }) => (
-                            <li className="ml-4">{children}</li>
-                          ),
-                          p: ({ children }) => (
-                            <p className="mb-0.5 text-sm text-text">
-                              {children}
-                            </p>
-                          ),
-                          h1: ({ children }) => (
-                            <h1 className="text-2xl font-bold mb-1 dark:text-white lg:text-3xl">
-                              {children}
-                            </h1>
-                          ),
-                          h2: ({ children }) => (
-                            <h2 className="text-xl font-bold mb-1 dark:text-white lg:text-2xl">
-                              {children}
-                            </h2>
-                          ),
-                          h3: ({ children }) => (
-                            <h3 className="text-lg font-bold mb-1 dark:text-white lg:text-xl">
-                              {children}
-                            </h3>
-                          ),
-                        }}
-                        remarkPlugins={[remarkGfm]}
-                      >
-                        {message.content}
-                      </ReactMarkdown>
->>>>>>> 6c7d4aa6
                     </div>
 
                     {/* Display fish cards if available */}
@@ -699,7 +653,7 @@
         ul: ({ children }) => <ul className="list-disc">{children}</ul>,
         li: ({ children }) => <li className="ml-4">{children}</li>,
         p: ({ children }) => (
-          <p className="mb-3 text-sm text-text">{children}</p>
+          <p className="mb-0.5 text-sm text-text">{children}</p>
         ),
         h1: ({ children }) => (
           <h1 className="text-2xl font-bold mb-1 dark:text-white lg:text-3xl">
