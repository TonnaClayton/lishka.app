--- conflicted
+++ resolved
@@ -25,11 +25,8 @@
 import BottomNav from "../../components/bottom-nav";
 import { toGearItem } from "@/lib/gear";
 import { Json } from "@/types/supabase";
-<<<<<<< HEAD
 import { log, error as logError } from "@/lib/logging";
-=======
 import { captureEvent } from "@/lib/posthog";
->>>>>>> 58cfedbc
 
 // Gear categories as specified
 export const GEAR_CATEGORIES = [
