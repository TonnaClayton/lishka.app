--- conflicted
+++ resolved
@@ -78,24 +78,6 @@
     }
   }, [user?.id, profile?.gear_items, profile?.id, categoryId, searchParams]);
 
-<<<<<<< HEAD
-  const handleDeleteGear = async (index: number) => {
-    try {
-      setLoading(true);
-      setError(null);
-
-      await deleteGear.mutateAsync(index);
-
-      setSuccess("Gear deleted successfully!");
-      setTimeout(() => setSuccess(null), 3000);
-    } catch (error) {
-      error("[GearCategoryPage] Error deleting gear:", error);
-      setError("Failed to delete gear. Please try again.");
-    } finally {
-      setLoading(false);
-    }
-  };
-=======
   const handleDeleteGear = useCallback(
     async (id: string) => {
       const gearIndex = allGearItems.findIndex((item) => item.id == id);
@@ -133,7 +115,6 @@
     },
     [deleteGear, gearId, allGearItems],
   );
->>>>>>> 58cfedbc
 
   // Show loading state while auth is initializing
   if (authLoading) {
