--- conflicted
+++ resolved
@@ -1078,44 +1078,6 @@
                 </button>
               </Alert>
             )}
-<<<<<<< HEAD
-            {uploadError && (
-              <Alert variant="destructive">
-                <AlertDescription>
-                  {uploadError.message}
-                  {uploadError.retryable && (
-                    <Button
-                      variant="outline"
-                      size="sm"
-                      className="ml-2"
-                      onClick={clearError}
-                    >
-                      Dismiss
-                    </Button>
-                  )}
-                </AlertDescription>
-              </Alert>
-            )}
-            {uploadError && (
-              <Alert variant="destructive">
-                <AlertDescription>
-                  {uploadError.message}
-                  {uploadError.retryable && (
-                    <Button
-                      variant="outline"
-                      size="sm"
-                      className="ml-2"
-                      onClick={clearError}
-                    >
-                      Dismiss
-                    </Button>
-                  )}
-                </AlertDescription>
-              </Alert>
-            )}
-=======
-
->>>>>>> a1a52cc7
             {success && (
               <Alert className="border-green-200 bg-green-50 text-green-800">
                 <AlertDescription>{success}</AlertDescription>
