--- conflicted
+++ resolved
@@ -33,12 +33,9 @@
   Fish,
   CropIcon,
   Check,
-<<<<<<< HEAD
   CheckIcon,
   LoaderIcon,
-=======
   Menu,
->>>>>>> 67dd4750
 } from "lucide-react";
 import { Badge } from "../../components/ui/badge";
 import {
