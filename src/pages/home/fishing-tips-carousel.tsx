import React, { useState, useEffect, useMemo } from "react";
import { Fish, Cloud, Sun, CloudRain, CloudSnow } from "lucide-react";
import { Card, CardContent } from "@/components/ui/card";
import {
  Carousel,
  CarouselContent,
  CarouselItem,
  type CarouselApi,
} from "@/components/ui/carousel";
import {
  useFishingTips,
  useGetWeatherSummary,
  useUserLocation,
} from "@/hooks/queries";
import FishingTipsSkeleton from "./fishing-tips-skeleton";
import { useAuth } from "@/contexts/auth-context";
import { cn } from "@/lib/utils";

interface WeatherData {
  current?: {
    temperature_2m: number;
    weather_code: number;
    wind_speed_10m: number;
    is_day: number;
  };
  hourly?: {
    temperature_2m: number[];
    weather_code?: number[];
    wind_speed_10m: number[];
  };
}

interface FishingTipsCarouselProps {
  location?: string;
  weatherData?: WeatherData;
}

// Function to highlight keywords in fishing tips
const highlightKeywords = (text: string): string => {
  if (!text) return "";

  // Define patterns for different types of keywords
  const patterns = [
    // Measurements with units (numbers followed by units)
    {
      regex:
        /(\d+(?:-\d+)?(?:\.\d+)?\s*(?:ft|feet|m|cm|inch|inches|°F|°C|mph|km\/h|knots))/g,
      replacement: "<strong>$1</strong>",
    },

    // Depths and ranges
    {
      regex: /(\d+(?:-\d+)?\s*(?:ft|feet|m|meters)\s*(?:depth|deep))/gi,
      replacement: "<strong>$1</strong>",
    },

    // Times of day
    {
      regex:
        /\b(dawn|dusk|sunrise|sunset|morning|afternoon|evening|night|early|late)\b/gi,
      replacement: "<strong>$1</strong>",
    },

    // Fishing techniques
    {
      regex:
        /\b(trolling|casting|jigging|spinning|bottom fishing|fly fishing|bait fishing|lure fishing)\b/gi,
      replacement: "<strong>$1</strong>",
    },

    // Bait types
    {
      regex:
        /\b(live bait|cut bait|artificial bait|dead bait|chum|worms|minnows|shrimp|squid|crab|clams|nightcrawlers|leeches|crickets|grasshoppers)\b/gi,
      replacement: "<strong>$1</strong>",
    },

    // Lure types
    {
      regex:
        /\b(spoons|spinners|crankbaits|jerkbaits|topwater|soft plastics|jigs|swimbaits|plugs|poppers|spinnerbaits|buzzbaits|flies|streamers|nymphs|dry flies|wet flies)\b/gi,
      replacement: "<strong>$1</strong>",
    },

    // Locations
    {
      regex:
        /\b(shallow|deep|offshore|inshore|nearshore|reef|structure|weed beds|drop-offs|flats)\b/gi,
      replacement: "<strong>$1</strong>",
    },

    // Weather conditions
    {
      regex: /\b(cloudy|sunny|windy|calm|overcast|rainy|stormy|clear)\b/gi,
      replacement: "<strong>$1</strong>",
    },

    // Water conditions
    {
      regex: /\b(murky|clear|warm|cold|hot|cool|choppy|flat|rough)\b/gi,
      replacement: "<strong>$1</strong>",
    },

    // Seasons
    {
      regex: /\b(spring|summer|fall|autumn|winter)\b/gi,
      replacement: "<strong>$1</strong>",
    },

    // Temperature ranges
    { regex: /(\d+(?:-\d+)?\s*degrees)/gi, replacement: "<strong>$1</strong>" },

    // Specific fish species (common ones)
    {
      regex:
        /\b(bass|trout|salmon|tuna|marlin|snapper|grouper|wahoo|mahi|dorado|tarpon|bonefish|redfish)\b/gi,
      replacement: "<strong>$1</strong>",
    },
  ];

  // Apply each pattern to the text
  let result = text;
  patterns.forEach((pattern) => {
    result = result.replace(pattern.regex, pattern.replacement);
  });

  return result;
};

const FishingTipsCarousel: React.FC<FishingTipsCarouselProps> = () => {
  // const [tips, setTips] = useState<FishingTip[]>([]);
  // const [loading, setLoading] = useState(true);
  // const [error, setError] = useState<string | null>(null);
  const [api, setApi] = useState<CarouselApi | undefined>(undefined);
  const [current, setCurrent] = useState(0);
  const { profile } = useAuth();
  // eslint-disable-next-line @typescript-eslint/no-unused-vars
  const [count, setCount] = useState(0);
  const { location: userLocation } = useUserLocation();
  const {
    data: fishingTips,
    isLoading: loadingFishingTips,
    isError: errorFishingTips,
    error: errorFishingTipsError,
  } = useFishingTips({
    // temperature: weatherData?.current?.temperature_2m,
    // windSpeed: weatherData?.current?.wind_speed_10m,
    // waveHeight: weatherData?.current?.wave_height,
    // weatherCondition: weatherData?.current?.weather_code,
  });
  const {
    data: weatherSummary,
    isLoading: loadingWeather,
    isError: errorWeather,
  } = useGetWeatherSummary({
    latitude: userLocation?.latitude,
    longitude: userLocation?.longitude,
    name: userLocation?.name,
  });

  const tips = useMemo(() => {
    if (!fishingTips) {
      return [];
    }

    return fishingTips.map((tip) => ({
      ...tip,
      content: highlightKeywords(tip.content),
    }));
  }, [fishingTips]);

  // const [weatherSummary, setWeatherSummary] = useState<any>(null);
  // const [loadingWeather, setLoadingWeather] = useState(false);

  // Removed maxCardHeight state and tipContentRefs to fix height growing issue

  // Get current season based on month
  // const getCurrentSeason = () => {
  //   const month = new Date().getMonth() + 1;
  //   if (month >= 3 && month <= 5) return "spring";
  //   if (month >= 6 && month <= 8) return "summer";
  //   if (month >= 9 && month <= 11) return "autumn";
  //   return "winter";
  // };

  // Get current month name
  // const getCurrentMonth = () => {
  //   const months = [
  //     "January",
  //     "February",
  //     "March",
  //     "April",
  //     "May",
  //     "June",
  //     "July",
  //     "August",
  //     "September",
  //     "October",
  //     "November",
  //     "December",
  //   ];
  //   return months[new Date().getMonth()];
  // };

  // const fetchFishingTips = async () => {
  //   setLoading(true);
  //   setError(null);

  //   try {
  //     if (!OPENAI_ENABLED) {
  //       throw new Error(OPENAI_DISABLED_MESSAGE);
  //     }

  //     const apiKey = config.VITE_OPENAI_API_KEY;
  //     if (!apiKey) {
  //       throw new Error("OpenAI API key is missing");
  //     }

  //     const currentSeason = getCurrentSeason();
  //     const currentMonth = getCurrentMonth();
  //     const cacheKey = `fishing_tips_${location}_${currentMonth}_${new Date().toLocaleDateString("en-GB", { day: "numeric", month: "long", year: "numeric" })}`;

  //     // Check cache first
  //     const cachedData = getCachedApiResponse(cacheKey);
  //     if (cachedData) {
  //       log("Using cached fishing tips for", location, currentMonth);
  //       setTips(cachedData);
  //       setLoading(false);
  //       return;
  //     }

  //     // Get weather context if available
  //     const weatherContext = weatherData
  //       ? `Current Weather: Temperature - ${weatherData.current?.temperature_2m || "Unknown"}°C, Wind Speed - ${weatherData.current?.wind_speed_10m || "Unknown"} km/h, Weather Code - ${weatherData.current?.weather_code || "Unknown"} m.`
  //       : "";

  //     const response = await fetch(
  //       "https://api.openai.com/v1/chat/completions",
  //       {
  //         method: "POST",
  //         headers: {
  //           "Content-Type": "application/json",
  //           Authorization: `Bearer ${apiKey.trim()}`,
  //         },
  //         body: JSON.stringify({
  //           model: "gpt-4o",
  //           messages: [
  //             {
  //               role: "system",
  //               content:
  //                 "You are an expert fishing instructor. Create educational, actionable fishing guidance that teaches anglers WHY and HOW to fish effectively. Be direct, specific, and instructional. Each tip should guide the angler's decision-making with clear reasoning. You must respond with ONLY a valid JSON array. No explanations, markdown, or extra text.",
  //             },
  //             {
  //               role: "user",
  //               content: `Generate exactly 5 educational fishing tips for ${location} in ${currentSeason} (${currentMonth}). ${weatherContext}

  //             Make each tip educational and guiding - teach the angler something specific they can apply immediately. Focus on:
  //             - WHY certain techniques work in current conditions
  //             - HOW to adjust methods for weather/season
  //             - WHAT specific actions to take

  //             Examples of educational style:
  //             - "Target 5-8m depths - fish move deeper when water warms above 24°C."
  //             - "Use bright lures in murky water - visibility drops to 0.6m after rain."
  //             - "Fish dawn/dusk in summer - metabolism peaks at 20-22°C water temps."

  //             Requirements:
  //             - Maximum 150 characters per tip
  //             - Include specific numbers/measurements
  //             - ALWAYS use metric units (meters, degrees Celsius) for all measurements
  //             - Explain the reasoning behind the advice
  //             - Focus on current weather/seasonal conditions

  //             Format: [{"title":"Educational Tip","content":"Instructional guidance (max 100 chars)","category":"Weather|Technique|Bait|Timing|Location"}]

  //             Return only the JSON array.`,
  //             },
  //           ],
  //           temperature: 0.7,
  //           max_tokens: 1500,
  //         }),
  //       }
  //     );

  //     if (!response.ok) {
  //       throw new Error(`OpenAI API error: ${response.status}`);
  //     }

  //     const data = await response.json();
  //     const content = data.choices[0].message.content;

  //     let fishingTips: FishingTip[] = [];
  //     try {
  //       // Clean the response
  //       let jsonStr = content.trim();
  //       jsonStr = jsonStr.replace(/```json\s*|```\s*|```/g, "");
  //       jsonStr = jsonStr.replace(/^[^\[\{]*/, "");
  //       jsonStr = jsonStr.replace(/[^\]\}]*$/, "");

  //       const arrayStart = jsonStr.indexOf("[");
  //       const arrayEnd = jsonStr.lastIndexOf("]");

  //       if (arrayStart !== -1 && arrayEnd !== -1 && arrayEnd > arrayStart) {
  //         jsonStr = jsonStr.substring(arrayStart, arrayEnd + 1);
  //       }

  //       log("Cleaned fishing tips JSON:", jsonStr);
  //       const parsedTips = JSON.parse(jsonStr);
  //       fishingTips = Array.isArray(parsedTips) ? parsedTips : [];
  //     } catch (e) {
  //       console.error("Error parsing fishing tips:", e);
  //       console.error("Raw response:", content);

  //       // Fallback tips
  //       fishingTips = [
  //         {
  //           title: "Early Morning Success",
  //           content:
  //             "Fish are most active during dawn and dusk when water temperatures are cooler. Plan your fishing trips around these golden hours for better results.",
  //           category: "Timing",
  //         },
  //         {
  //           title: "Weather Awareness",
  //           content:
  //             "Overcast days often provide excellent fishing conditions as fish feel more secure and venture into shallower waters to feed.",
  //           category: "Weather",
  //         },
  //         {
  //           title: "Bait Selection",
  //           content:
  //             "Match your bait to local prey species. Live bait typically outperforms artificial lures, especially when fish are being selective.",
  //           category: "Bait",
  //         },
  //         {
  //           title: "Structure Fishing",
  //           content:
  //             "Focus on underwater structures like reefs, drop-offs, and weed beds where fish congregate for shelter and feeding opportunities.",
  //           category: "Location",
  //         },
  //         {
  //           title: "Patience and Persistence",
  //           content:
  //             "Stay quiet and patient. Fish can be easily spooked by noise and sudden movements, especially in shallow or clear water.",
  //           category: "Technique",
  //         },
  //       ];
  //     }

  //     if (!Array.isArray(fishingTips) || fishingTips.length === 0) {
  //       throw new Error("Response is not a valid array or is empty");
  //     }

  //     setTips(fishingTips);
  //     // Cache for 6 hours
  //     cacheApiResponse(cacheKey, fishingTips, 6 * 60 * 60 * 1000);
  //   } catch (err) {
  //     console.error("Error fetching fishing tips:", err);
  //     setError(
  //       err instanceof Error ? err.message : "Failed to fetch fishing tips"
  //     );
  //   } finally {
  //     setLoading(false);
  //   }
  // };

  // Fetch weather data for summary

  // useEffect(() => {
  //   fetchFishingTips();
  // }, [location]);

  // Removed height calculation logic that was causing cards to grow on touch

  useEffect(() => {
    if (!api) {
      return;
    }

    setCount(api.scrollSnapList().length);
    setCurrent(api.selectedScrollSnap() + 1);

    api.on("select", () => {
      setCurrent(api.selectedScrollSnap() + 1);
    });
  }, [api]);

  // Auto-advance carousel every 8 seconds
  useEffect(() => {
    if (!api || tips.length <= 1) {
      return;
    }

    const interval = setInterval(() => {
      api.scrollNext();
    }, 8000);

    return () => clearInterval(interval);
  }, [api, tips.length]);

  if (loadingFishingTips) {
    return <FishingTipsSkeleton />;
  }

  if (errorFishingTips || tips.length === 0) {
    return (
      <Card className="p-6 border border-border bg-background shadow-sm">
        <div className="flex items-center justify-center py-4">
          <Fish className="h-5 w-5 text-destructive mr-2" />
          <p className="text-sm text-destructive">
            {errorFishingTipsError instanceof Error
              ? errorFishingTipsError.message
              : "Unable to load fishing tips"}
          </p>
        </div>
      </Card>
    );
  }

  // Get current date formatted
  const getCurrentDate = () => {
    const now = new Date();
    const days = [
      "Sunday",
      "Monday",
      "Tuesday",
      "Wednesday",
      "Thursday",
      "Friday",
      "Saturday",
    ];
    const months = [
      "January",
      "February",
      "March",
      "April",
      "May",
      "June",
      "July",
      "August",
      "September",
      "October",
      "November",
      "December",
    ];

    const dayName = days[now.getDay()];
    const day = now.getDate();
    const month = months[now.getMonth()];

    // Add ordinal suffix
    const getOrdinalSuffix = (day: number) => {
      if (day > 3 && day < 21) return "th";
      switch (day % 10) {
        case 1:
          return "st";
        case 2:
          return "nd";
        case 3:
          return "rd";
        default:
          return "th";
      }
    };

    return `${dayName} ${day}${getOrdinalSuffix(day)} ${month}`;
  };

  return (
    <div className="space-y-4">
      <div className="mb-2 flex flex-col gap-y-3">
        <div className="flex gap-2 flex-col items-start justify-start gap-y-2">
          <h2 className="text-foreground font-bold text-2xl">
            {profile?.full_name
              ? `Welcome back, ${profile.full_name}`
              : "Today"}
          </h2>
          <p className="text-sm text-muted-foreground">{getCurrentDate()}</p>
        </div>
        {/* Weather summary - only visible on mobile */}

        <div className="lg:hidden mt-2">
          {loadingWeather ? (
            <div className="flex items-center gap-1">
              <div className="w-3 h-3 bg-muted rounded-full animate-pulse"></div>
              <p className="text-xs text-muted-foreground">
                Loading weather...
              </p>
            </div>
          ) : weatherSummary && typeof weatherSummary === "object" ? (
            <div className="flex items-center gap-3 px-1 gap-x-[16px]">
              {/* Weather icon based on condition */}
              <div className="flex items-center gap-x-[4px]">
                {weatherSummary.condition === "Clear" && (
                  <Sun className="w-8 h-8 text-yellow-500" />
                )}
                {weatherSummary.condition === "Partly cloudy" && (
<<<<<<< HEAD
                  <Cloud className="w-8 h-8 text-[#0251FB]" />
                )}
                {weatherSummary.condition === "Rainy" && (
                  <CloudRain className="w-8 h-8 text-[#0251FB]" />
=======
                  <Cloud className="w-8 h-8 text-lishka-blue" />
                )}
                {weatherSummary.condition === "Rainy" && (
                  <CloudRain className="w-8 h-8 text-lishka-blue" />
>>>>>>> 491bb8f1
                )}
                {weatherSummary.condition === "Snowy" && (
                  <CloudSnow className="w-8 h-8 text-lishka-blue" />
                )}
                {!["Clear", "Partly cloudy", "Rainy", "Snowy"].includes(
                  weatherSummary.condition,
<<<<<<< HEAD
                ) && <Cloud className="w-8 h-8 text-[#0251FB]" />}
=======
                ) && <Cloud className="w-8 h-8 text-lishka-blue" />}
>>>>>>> 491bb8f1
                <span className="text-foreground text-2xl font-normal">
                  {weatherSummary.temperature !== null
                    ? `${weatherSummary.temperature}°`
                    : "--°"}
                </span>
              </div>
              {/* Temperature */}

              {/* Wind with arrow icon */}
              <div className="flex items-center gap-1 ml-0">
                <svg
                  xmlns="http://www.w3.org/2000/svg"
                  width="24"
                  height="24"
                  viewBox="0 0 24 24"
                  fill="none"
                  stroke="currentColor"
                  strokeWidth="2"
                  strokeLinecap="round"
                  strokeLinejoin="round"
<<<<<<< HEAD
                  className="text-[#A855F7] rotate-45 text-[20px]"
=======
                  className="text-lishka-blue rotate-45 text-[20px]"
>>>>>>> 491bb8f1
                >
                  <path d="M5 12h14"></path>
                  <path d="m12 5 7 7-7 7"></path>
                </svg>
                <span className="text-foreground text-2xl">
                  {weatherSummary.wind_speed !== null
                    ? `${weatherSummary.wind_speed} km/h`
                    : "--"}
                </span>
              </div>
              {/* Wave height with wave icon */}
              {weatherSummary.wave_height !== null && (
                <div className="flex items-center gap-1 ml-0">
                  <svg
                    xmlns="http://www.w3.org/2000/svg"
                    width="24"
                    height="24"
                    viewBox="0 0 24 24"
                    fill="none"
                    stroke="currentColor"
                    strokeWidth="2"
                    strokeLinecap="round"
                    strokeLinejoin="round"
                    className="text-[#0251FB]"
                  >
                    <path d="M2 6c.6.5 1.2 1 2.5 1C7 7 7 5 9.5 5c2.6 0 2.4 2 5 2 2.5 0 2.5-2 5-2 2.6 0 2.4 2 5 2 2.5 0 2.5-2 5-2 1.3 0 1.9.5 2.5 1"></path>
                    <path d="M2 12c.6.5 1.2 1 2.5 1 2.5 0 2.5-2 5-2 2.6 0 2.4 2 5 2 2.5 0 2.5-2 5-2 1.3 0 1.9.5 2.5 1"></path>
                    <path d="M2 18c.6.5 1.2 1 2.5 1 2.5 0 2.5-2 5-2 2.6 0 2.4 2 5 2 2.5 0 2.5-2 5-2 1.3 0 1.9.5 2.5 1"></path>
                  </svg>
                  <span className="text-foreground text-2xl">
                    {weatherSummary.wave_height}m
                  </span>
                </div>
              )}
            </div>
          ) : errorWeather === true ? (
            <p className="text-xs text-muted-foreground italic">
              Weather unavailable
            </p>
          ) : null}
        </div>
      </div>
      <Carousel
        setApi={setApi}
        className="w-full"
        opts={{
          align: "start",
          loop: true,
          containScroll: "trimSnaps",
        }}
      >
        <CarouselContent>
          {tips.map((tip, index) => (
            <CarouselItem key={index}>
              <Card className="overflow-hidden border bg-background rounded-[12px] border-[#191B1F1A] h-full shadow-[0_1px_2px_#0000000D]">
                <CardContent className="p-4 pb-4 flex flex-col h-full">
                  <p
                    className="text-2xl text-black leading-relaxed mb-4 flex-grow"
                    dangerouslySetInnerHTML={{
                      __html: highlightKeywords(tip.content),
                    }}
                  ></p>
                  <div className="flex items-center justify-between mt-auto pt-2 border-t border-border">
                    <span className="text-sm font-medium text-muted-foreground">
                      {tip.category}
                    </span>
                    <img
                      src="https://ghep9tkuzzpsmczw.public.blob.vercel-storage.com/brand-assets/Logo-tips.svg"
                      alt="Lishka Tips"
                      className="h-5"
                    />
                  </div>
                </CardContent>
              </Card>
            </CarouselItem>
          ))}
        </CarouselContent>
      </Carousel>
      {/* Dots indicator */}
      {tips.length > 1 && (
        <div className="flex justify-center gap-2 mt-2">
          {tips.map((_, index) => (
            <button
              key={index}
              onClick={() => api?.scrollTo(index)}
              className={cn(
                "w-2 h-2 rounded-full transition-colors",
                index === current - 1 ? "bg-[#191B1F]" : "bg-[#191B1F0D]",
              )}
            />
          ))}
        </div>
      )}
    </div>
  );
};

export default FishingTipsCarousel;<|MERGE_RESOLUTION|>--- conflicted
+++ resolved
@@ -494,28 +494,17 @@
                   <Sun className="w-8 h-8 text-yellow-500" />
                 )}
                 {weatherSummary.condition === "Partly cloudy" && (
-<<<<<<< HEAD
-                  <Cloud className="w-8 h-8 text-[#0251FB]" />
-                )}
-                {weatherSummary.condition === "Rainy" && (
-                  <CloudRain className="w-8 h-8 text-[#0251FB]" />
-=======
                   <Cloud className="w-8 h-8 text-lishka-blue" />
                 )}
                 {weatherSummary.condition === "Rainy" && (
                   <CloudRain className="w-8 h-8 text-lishka-blue" />
->>>>>>> 491bb8f1
                 )}
                 {weatherSummary.condition === "Snowy" && (
                   <CloudSnow className="w-8 h-8 text-lishka-blue" />
                 )}
                 {!["Clear", "Partly cloudy", "Rainy", "Snowy"].includes(
                   weatherSummary.condition,
-<<<<<<< HEAD
-                ) && <Cloud className="w-8 h-8 text-[#0251FB]" />}
-=======
                 ) && <Cloud className="w-8 h-8 text-lishka-blue" />}
->>>>>>> 491bb8f1
                 <span className="text-foreground text-2xl font-normal">
                   {weatherSummary.temperature !== null
                     ? `${weatherSummary.temperature}°`
@@ -536,11 +525,7 @@
                   strokeWidth="2"
                   strokeLinecap="round"
                   strokeLinejoin="round"
-<<<<<<< HEAD
                   className="text-[#A855F7] rotate-45 text-[20px]"
-=======
-                  className="text-lishka-blue rotate-45 text-[20px]"
->>>>>>> 491bb8f1
                 >
                   <path d="M5 12h14"></path>
                   <path d="m12 5 7 7-7 7"></path>
