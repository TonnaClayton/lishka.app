--- conflicted
+++ resolved
@@ -1,8 +1,4 @@
-<<<<<<< HEAD
-import React, { useCallback } from "react";
-=======
 import React, { useCallback, useMemo, useState } from "react";
->>>>>>> 3e926f13
 import { Button } from "@/components/ui/button";
 import { RefreshCw, Package, Loader2, AlertCircle } from "lucide-react";
 import LoadingDots from "@/components/loading-dots";
@@ -130,19 +126,11 @@
   // Get recommendation for specific gear
   const getRecommendation = useCallback(
     (gearId: string): AIRecommendation | null => {
-<<<<<<< HEAD
-      if (!gearRecommendation) return null;
-
-      console.log("[GEAR RECOMMENDATION]", gearRecommendation);
-
-      return gearRecommendation?.find((rec) => rec.gear_id === gearId) || null;
-    },
-    [gearRecommendation],
-=======
+      if (!recommendations) return null;
+
       return recommendations?.find((rec) => rec.gear_id === gearId) || null;
     },
     [recommendations],
->>>>>>> 3e926f13
   );
 
   // Get fishing technique for gear - prioritize AI data
