--- conflicted
+++ resolved
@@ -103,307 +103,10 @@
       : [];
 
   // Track previous location to detect changes
-<<<<<<< HEAD
-=======
-  const [previousLocation, setPreviousLocation] = useState<string | null>(null);
-
-  // Main analysis effect - handles both initial load and location changes
-  useEffect(() => {
-    if (!location) {
-      log("[GearRecommendation] No location available, skipping analysis");
-      return;
-    }
-
-    if (userGear.length === 0) {
-      log("[GearRecommendation] No gear found, skipping analysis");
-      return;
-    }
-
-    log("[GearRecommendation] Prerequisites met:", {
-      hasLocation: !!location,
-      gearCount: userGear.length,
-      locationName: location.name,
-      analysisPhase: analysis.phase,
-    });
-
-    const locationKey = `${location.latitude}-${location.longitude}-${location.name}`;
-    const hasLocationChanged =
-      previousLocation !== null && previousLocation !== locationKey;
-
-    // If location changed, reset analysis first
-    if (hasLocationChanged) {
-      log("[GearRecommendation] Location changed, resetting analysis");
-      setAnalysis({
-        phase: "idle",
-        weatherConditions: null,
-        recommendations: [],
-        error: null,
-      });
-    }
-
-    // Update previous location
-    setPreviousLocation(locationKey);
-
-    // Start analysis if we're in idle state (either initial load or after reset)
-    if (analysis.phase === "idle" || hasLocationChanged) {
-      log("[GearRecommendation] Starting analysis sequence");
-      // Use setTimeout to avoid immediate execution during state updates
-      const timeoutId = setTimeout(() => {
-        startAnalysis();
-      }, 100);
-
-      return () => clearTimeout(timeoutId);
-    }
-  }, [
-    location?.latitude,
-    location?.longitude,
-    location?.name,
-    userGear.length,
-    analysis.phase,
-  ]);
-
-  // Generate cache key for analysis results
-  const getCacheKey = (
-    location: { latitude: number; longitude: number; name: string },
-    gearIds: string[],
-  ) => {
-    const locationKey = `${location.latitude.toFixed(3)}-${location.longitude.toFixed(3)}-${location.name}`;
-    const gearKey = gearIds.sort().join(",");
-    const dateKey = new Date().toISOString().split("T")[0]; // Cache per day
-    return `gear_analysis_${locationKey}_${gearKey}_${dateKey}`;
-  };
->>>>>>> 3a693076
 
   // Load cached analysis
 
   // Main analysis function - sequential flow with caching
-<<<<<<< HEAD
-=======
-  const startAnalysis = async () => {
-    if (!location || userGear.length === 0) return;
-
-    const gearIds = userGear.map((gear) => gear.id);
-    const cacheKey = getCacheKey(location, gearIds);
-
-    // Try to load from cache first
-    const cachedAnalysis = loadCachedAnalysis(cacheKey);
-    if (cachedAnalysis) {
-      setAnalysis(cachedAnalysis);
-      return;
-    }
-
-    try {
-      // Phase 1: Load weather data
-      setAnalysis((prev) => ({
-        ...prev,
-        phase: "loading-weather",
-        error: null,
-      }));
-
-      const weatherConditions = await fetchWeatherData();
-
-      // Phase 2: Generate AI recommendations
-      setAnalysis((prev) => ({
-        ...prev,
-        phase: "analyzing-gear",
-        weatherConditions,
-      }));
-
-      const recommendations = await generateAIRecommendations(
-        userGear,
-        weatherConditions,
-      );
-
-      // Phase 3: Complete
-      const finalAnalysis = {
-        phase: "complete" as const,
-        weatherConditions,
-        recommendations,
-        error: null,
-      };
-
-      setAnalysis(finalAnalysis);
-
-      // Save to cache
-      saveAnalysisToCache(cacheKey, finalAnalysis);
-    } catch (error) {
-      console.error("[GearRecommendation] Analysis failed:", error);
-      setAnalysis((prev) => ({
-        ...prev,
-        phase: "error",
-        error: error instanceof Error ? error.message : "Analysis failed",
-      }));
-    }
-  };
-
-  // Fetch weather data from Open-Meteo API
-  const fetchWeatherData = async (): Promise<WeatherConditions> => {
-    if (!location) throw new Error("No location available");
-
-    log(`[GearRecommendation] Fetching weather for: ${location.name}`);
-
-    const weatherUrl = `https://customer-api.open-meteo.com/v1/forecast?latitude=${location.latitude}&longitude=${location.longitude}&hourly=temperature_2m,wind_speed_10m,wind_direction_10m,weathercode&current=temperature_2m,wind_speed_10m,wind_direction_10m,weather_code&timezone=auto&apikey=1g8vJZI7DhEIFDIt`;
-
-    const marineUrl = `https://marine-api.open-meteo.com/v1/marine?latitude=${location.latitude}&longitude=${location.longitude}&current=wave_height,swell_wave_height,swell_wave_period`;
-
-    try {
-      const [weatherResponse, marineResponse] = await Promise.all([
-        fetch(weatherUrl).catch(() => null),
-        fetch(marineUrl).catch(() => null), // Marine data is optional
-      ]);
-
-      if (!weatherResponse || !weatherResponse.ok) {
-        // Use fallback weather data
-        return {
-          temperature: 20,
-          windSpeed: 5,
-          windDirection: 180,
-          waveHeight: 0.5,
-          swellHeight: 0.3,
-          swellPeriod: 8,
-          weatherCondition: "Clear",
-          isSeaLocation: true,
-        };
-      }
-
-      const weatherData = await weatherResponse.json();
-      const marineData = marineResponse ? await marineResponse.json() : null;
-
-      // Extract current conditions
-      const temperature =
-        weatherData.current?.temperature_2m ||
-        weatherData.hourly?.temperature_2m?.[0] ||
-        20;
-      const windSpeed =
-        weatherData.current?.wind_speed_10m ||
-        weatherData.hourly?.wind_speed_10m?.[0] ||
-        5;
-      const windDirection =
-        weatherData.current?.wind_direction_10m ||
-        weatherData.hourly?.wind_direction_10m?.[0] ||
-        180;
-      const waveHeight = marineData?.current?.wave_height || 0.5;
-      const swellHeight = marineData?.current?.swell_wave_height || 0.3;
-      const swellPeriod = marineData?.current?.swell_wave_period || 8;
-
-      // Get weather condition
-      const weatherCode = weatherData.current?.weather_code || 0;
-      const weatherCondition = getWeatherCondition(weatherCode);
-
-      return {
-        temperature,
-        windSpeed,
-        windDirection,
-        waveHeight,
-        swellHeight,
-        swellPeriod,
-        weatherCondition,
-        isSeaLocation: true,
-      };
-    } catch (error) {
-      console.error("[GearRecommendation] Weather fetch failed:", error);
-
-      // Return fallback conditions
-      return {
-        temperature: 20,
-        windSpeed: 5,
-        windDirection: 180,
-        waveHeight: 0.5,
-        swellHeight: 0.3,
-        swellPeriod: 8,
-        weatherCondition: "Clear",
-        isSeaLocation: true,
-      };
-    }
-  };
-
-  // Generate AI recommendations
-  const generateAIRecommendations = async (
-    gear: GearItem[],
-    conditions: WeatherConditions,
-  ): Promise<AIRecommendation[]> => {
-    if (!config.VITE_OPENAI_API_KEY) {
-      log("[GearRecommendation] No OpenAI API key available");
-      return [];
-    }
-
-    const prompt = `You are an expert fishing guide AI. Analyze the user's gear collection and rank each item based on current weather and marine conditions.
-
-Current Conditions:
-- Temperature: ${Math.round(conditions.temperature)}°C
-- Wind: ${Math.round(conditions.windSpeed)} km/h
-- Wave Height: ${conditions.waveHeight.toFixed(1)}m
-- Swell Height: ${conditions.swellHeight.toFixed(1)}m
-- Swell Period: ${conditions.swellPeriod.toFixed(1)}s
-- Weather: ${conditions.weatherCondition}
-
-User's Gear Collection:
-${gear
-  .map(
-    (item, index) =>
-      `${index + 1}. ID: ${item.id} | Name: ${item.name} | Category: ${item.category} | Type: ${item.gearType || "Unknown"} | Target: ${item.targetFish || "Various"} | Depth: ${item.depthRange || "Any"}`,
-  )
-  .join("\n")}
-
-Provide recommendations in this EXACT JSON format:
-{
-  "recommendations": [
-    {
-      "gearId": "exact_gear_id_from_list",
-      "score": 85,
-      "reasoning": "Brief explanation why this gear suits current conditions",
-      "suitabilityForConditions": "Perfect for current wave height and wind conditions"
-    }
-  ]
-}
-
-Rank ALL gear items (score 1-100) based on suitability for current surface conditions (temperature, wind, waves, weather). DO NOT make assumptions about water depth or bottom conditions. Focus on how surface conditions affect gear performance and fishing effectiveness. Use the EXACT gear IDs from the list above.`;
-
-    try {
-      const response = await fetch(
-        "https://api.openai.com/v1/chat/completions",
-        {
-          method: "POST",
-          headers: {
-            "Content-Type": "application/json",
-            Authorization: `Bearer ${config.VITE_OPENAI_API_KEY}`,
-          },
-          body: JSON.stringify({
-            model: "gpt-4o-mini",
-            messages: [{ role: "user", content: prompt }],
-            max_tokens: 2000,
-            temperature: 0.3,
-          }),
-        },
-      );
-
-      if (!response.ok) {
-        throw new Error(`OpenAI API error: ${response.status}`);
-      }
-
-      const data = await response.json();
-      const content = data.choices?.[0]?.message?.content;
-
-      if (!content) {
-        throw new Error("No content received from OpenAI");
-      }
-
-      // Extract JSON from response
-      const jsonMatch = content.match(/\{[\s\S]*\}/);
-      if (!jsonMatch) {
-        throw new Error("No valid JSON found in response");
-      }
-
-      const result = JSON.parse(jsonMatch[0]);
-      const recommendations = result.recommendations || [];
-
-      return recommendations;
-    } catch (error) {
-      console.error("[GearRecommendation] AI generation failed:", error);
-      return [];
-    }
-  };
->>>>>>> 3a693076
 
   // Get weather condition from WMO code
   // const getWeatherCondition = (weatherCode: number): string => {
