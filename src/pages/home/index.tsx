--- conflicted
+++ resolved
@@ -20,12 +20,9 @@
   useToxicFishData,
 } from "@/hooks/queries";
 import { DEFAULT_LOCATION } from "@/lib/const";
-<<<<<<< HEAD
 import { Skeleton } from "@/components/ui/skeleton";
 import { Card, CardContent } from "@/components/ui/card";
-=======
 import { OnboardingDialog } from "./onboarding-dialog";
->>>>>>> 3a693076
 
 interface HomePageProps {
   location?: string;
@@ -99,7 +96,7 @@
   const { data: toxicFishData, isLoading: loadingToxicFish } = useToxicFishData(
     userLocation,
     (profile?.location_coordinates as any)?.latitude,
-    (profile?.location_coordinates as any)?.longitude,
+    (profile?.location_coordinates as any)?.longitude
   );
 
   // Extract fish list from infinite query data
@@ -319,23 +316,12 @@
         */}
 
         {/* Active Fish Section */}
-<<<<<<< HEAD
         {loadingFish ? (
           <div className="px-4 lg:px-6">
             <div className="mb-6">
               <Skeleton className="h-6 w-48 mb-2" />
               <Skeleton className="h-4 w-64 mb-4" />
             </div>
-=======
-        <div className="mb-6 px-4 lg:px-6">
-          <h2 className="text-xl font-bold mb-1 text-black dark:text-white">
-            Active fish in {getCurrentMonth()}
-          </h2>
-          <p className="text-sm mb-4 text-gray-600">
-            Discover fish species available in your area this month
-          </p>
-        </div>
->>>>>>> 3a693076
 
             {/* Fish Grid Skeleton */}
             <div className="grid grid-cols-2 md:grid-cols-3 xl:grid-cols-4 gap-3 sm:gap-4 lg:gap-6 mb-6">
