import React, { useEffect, useState } from "react";
import { useNavigate, useParams } from "react-router-dom";
import { ChevronLeft, AlertCircle, MapPin } from "lucide-react";
import Lottie from "lottie-react";
import bookmarkAnimation from "@/assets/animations/bookmark-icon.json";
import BottomNav, { SideNav } from "@/components/bottom-nav";
import WeatherWidgetPro from "@/components/weather-widget-pro";
import { FishingGear, FishingSeasons } from "@/hooks/queries";
import {
  handleFishImageError,
  getPlaceholderFishImage,
  getFishImageUrl,
} from "@/lib/fish-image-service";
import { Button } from "@/components/ui/button";
import { Card } from "@/components/ui/card";
import { Alert, AlertDescription, AlertTitle } from "@/components/ui/alert";
import { log } from "@/lib/logging";
import { useAuth } from "@/contexts/auth-context";
import FishDetailSkeleton from "./fish-detail-skeleton";
import { captureEvent } from "@/lib/posthog";
import { useStream } from "@/hooks/use-stream";

// Fishing Season Calendar Component
interface FishingSeasonCalendarProps {
  fishingSeasons?: FishingSeasons;
  fishName: string;
  location?: string;
}

const FishingSeasonCalendar: React.FC<FishingSeasonCalendarProps> = ({
  fishingSeasons,
  fishName,
}) => {
  // Month data
  const months = [
    { short: "Jan", full: "January", index: 0 },
    { short: "Feb", full: "February", index: 1 },
    { short: "Mar", full: "March", index: 2 },
    { short: "Apr", full: "April", index: 3 },
    { short: "May", full: "May", index: 4 },
    { short: "Jun", full: "June", index: 5 },
    { short: "Jul", full: "July", index: 6 },
    { short: "Aug", full: "August", index: 7 },
    { short: "Sep", full: "September", index: 8 },
    { short: "Oct", full: "October", index: 9 },
    { short: "Nov", full: "November", index: 10 },
    { short: "Dec", full: "December", index: 11 },
  ];

  const currentMonthIndex = new Date().getMonth();

  // Function to determine if a month is in season
  const isMonthInSeason = (monthData: {
    short: string;
    full: string;
    index: number;
  }): boolean => {
    if (!fishingSeasons?.inSeason || !Array.isArray(fishingSeasons.inSeason)) {
      log(`No fishing seasons data available for ${fishName}`);
      return false;
    }

    // Convert all season entries to lowercase for comparison
    const seasonEntries = fishingSeasons.inSeason
      .map((season) =>
        typeof season === "string" ? season.toLowerCase().trim() : "",
      )
      .filter((season) => season.length > 0);

    log(`Checking month ${monthData.full} against seasons:`, seasonEntries);

    // If no valid season entries, return false
    if (seasonEntries.length === 0) {
      log(`No valid season entries found for ${fishName}`);
      return false;
    }

    // Check each season entry
    for (const season of seasonEntries) {
      log(`Processing season entry: "${season}"`);

      // Direct match with full month name
      if (season === monthData.full.toLowerCase()) {
        log(`✓ Direct match: ${season} === ${monthData.full.toLowerCase()}`);
        return true;
      }

      // Direct match with short month name
      if (season === monthData.short.toLowerCase()) {
        log(`✓ Short match: ${season} === ${monthData.short.toLowerCase()}`);
        return true;
      }

      // Check if season contains the month name (for entries like "spring", "summer", etc.)
      if (
        season.includes(monthData.full.toLowerCase()) ||
        season.includes(monthData.short.toLowerCase())
      ) {
        log(
          `✓ Contains match: ${season} contains ${monthData.full.toLowerCase()}`,
        );
        return true;
      }

      // Handle seasonal terms
      const seasonalMonths = {
        spring: [2, 3, 4], // March, April, May
        summer: [5, 6, 7], // June, July, August
        autumn: [8, 9, 10], // September, October, November
        fall: [8, 9, 10], // September, October, November
        winter: [11, 0, 1], // December, January, February
      };

      if (seasonalMonths[season]) {
        if (seasonalMonths[season].includes(monthData.index)) {
          log(`✓ Seasonal match: ${monthData.full} is in ${season}`);
          return true;
        }
      }

      // Handle ranges like "January-March", "Jan-Mar", "March to June", etc.
      if (season.includes("-") || season.includes(" to ")) {
        const separator = season.includes("-") ? "-" : " to ";
        const [startSeason, endSeason] = season
          .split(separator)
          .map((s) => s.trim());

        log(`Processing range: ${startSeason} to ${endSeason}`);

        // Find start and end month indices
        const startMonth = months.find(
          (m) =>
            m.full.toLowerCase() === startSeason ||
            m.short.toLowerCase() === startSeason ||
            m.full.toLowerCase().startsWith(startSeason) ||
            m.short.toLowerCase().startsWith(startSeason),
        );

        const endMonth = months.find(
          (m) =>
            m.full.toLowerCase() === endSeason ||
            m.short.toLowerCase() === endSeason ||
            m.full.toLowerCase().startsWith(endSeason) ||
            m.short.toLowerCase().startsWith(endSeason),
        );

        if (startMonth && endMonth) {
          const startIdx = startMonth.index;
          const endIdx = endMonth.index;
          const currentIdx = monthData.index;

          log(
            `Range indices: start=${startIdx}, end=${endIdx}, current=${currentIdx}`,
          );

          // Handle range that wraps around the year (e.g., Nov-Feb)
          let inRange = false;
          if (startIdx <= endIdx) {
            // Normal range (e.g., Mar-Jun)
            inRange = currentIdx >= startIdx && currentIdx <= endIdx;
          } else {
            // Wrapping range (e.g., Nov-Feb)
            inRange = currentIdx >= startIdx || currentIdx <= endIdx;
          }

          if (inRange) {
            log(
              `✓ Range match: ${monthData.full} is in range ${startSeason}-${endSeason}`,
            );
            return true;
          }
        } else {
          log(
            `Could not find months for range: ${startSeason} to ${endSeason}`,
          );
        }
      }

      // Handle comma-separated lists like "March, April, May"
      if (season.includes(",")) {
        const monthList = season.split(",").map((m) => m.trim());
        for (const monthName of monthList) {
          if (
            monthName === monthData.full.toLowerCase() ||
            monthName === monthData.short.toLowerCase() ||
            monthData.full.toLowerCase().startsWith(monthName) ||
            monthData.short.toLowerCase().startsWith(monthName)
          ) {
            log(
              `✓ List match: ${monthData.full} found in comma-separated list`,
            );
            return true;
          }
        }
      }
    }

    log(`✗ No match found for ${monthData.full}`);
    return false;
  };

  // Function to get month styling
  const getMonthStyling = (monthData: {
    short: string;
    full: string;
    index: number;
  }): string => {
    const isInSeason = isMonthInSeason(monthData);

    if (isInSeason) {
      // In season - light blue
      return "bg-blue-100 border-blue-200 text-lishka-blue /20 dark:border-blue-800 ";
    } else {
      // Not in season - light gray
      return "bg-gray-50 border-gray-200 text-gray-400 dark:bg-gray-800/20 dark:border-gray-700 dark:text-gray-500";
    }
  };

  // Debug logging
  log("=== FISHING SEASON CALENDAR DEBUG ===");
  log("Fishing seasons data:", fishingSeasons);
  log("In season array:", fishingSeasons?.inSeason);
  log("Current month index:", currentMonthIndex);
  log("Current month name:", months[currentMonthIndex].full);
  log("=====================================");

  return (
    <div className="grid grid-cols-12 gap-0.5 sm:gap-1 text-center">
      {months.map((monthData) => {
        const styling = getMonthStyling(monthData);
        const isInSeason = isMonthInSeason(monthData);

        log(
          `Month ${monthData.full}: in-season=${isInSeason}, styling=${styling}`,
        );

        return (
          <div
            key={monthData.short}
            className={`py-1 sm:py-2 px-0.5 sm:px-1 rounded-md border text-[10px] ${styling}`}
          >
            {monthData.short}
          </div>
        );
      })}
    </div>
  );
};

const FishDetailPage = () => {
  const navigate = useNavigate();
  const { profile, loading: isProfileLoading } = useAuth();
  const { fishName } = useParams<{ fishName: string }>();

  const [fishImageUrl, setFishImageUrl] = useState<string>("");
  const [imageLoading, setImageLoading] = useState(false);

  // Streaming state management
  const [streamingStatus, setStreamingStatus] = useState<string>("");
  const [fishBasicData, setFishBasicData] = useState<any>(null);
  const [fishingInfoAccumulator, setFishingInfoAccumulator] =
    useState<string>("");
  const [regulationsAccumulator, setRegulationsAccumulator] =
    useState<string>("");
  const [isStreaming, setIsStreaming] = useState(false);
  const [streamComplete, setStreamComplete] = useState(false);
  const [hasAttemptedLoad, setHasAttemptedLoad] = useState(false);

  // Commenting out the traditional query hook since we're using streaming
  // const {
  //   data: fishDetailsData,
  //   isLoading: isFishDetailsLoading,
  //   isError: isFishDetailError,
  //   error: fishDetailError,
  // } = useFishDetails(fishName);

  // Use streaming data as the only source
  const displayData = fishBasicData;
  const isLoadingData = (isStreaming || isProfileLoading) && !fishBasicData;

  console.log("[FISH DETAIL] Display data:", displayData);

  const { startStream, stopStream } = useStream({
    path: `fish/${fishName}/stream`,
    onData: (chunk) => {
      console.log("[STREAM FISH DETAIL] Received chunk:", chunk);
      if (!chunk) return;

      try {
        const eventData = JSON.parse(chunk.replace("data: ", ""));

        switch (eventData.type) {
          case "status":
            setStreamingStatus(eventData.message);
            log(`[STREAM] Status: ${eventData.message}`);
            break;

          case "fish_basic":
            log("[STREAM] Received fish_basic data");
            setFishBasicData(eventData.data);
            setStreamingStatus("");
            break;

          case "fishing_info_chunk":
            // Accumulate fishing info chunks
            setFishingInfoAccumulator((prev) => prev + eventData.chunk);
            break;

          case "fishing_info":
            log("[STREAM] Received complete fishing_info");
            // Update fish basic data with complete fishing info
            setFishBasicData((prev: any) => ({
              ...prev,
              ...eventData.data,
            }));
            // Clear accumulator
            setFishingInfoAccumulator("");
            break;

          case "regulations_chunk":
            // Accumulate regulations chunks
            setRegulationsAccumulator((prev) => prev + eventData.chunk);
            break;

          case "regulations":
            log("[STREAM] Received complete regulations");
            // Update fish data with regulations
            setFishBasicData((prev: any) => ({
              ...prev,
              fishing_regulations: eventData.data,
            }));
            // Clear accumulator
            setRegulationsAccumulator("");
            break;

          case "complete":
            log("[STREAM] Stream complete");
            setFishBasicData(eventData.data);
            setStreamComplete(true);
            setIsStreaming(false);
            setStreamingStatus("");
            break;

          default:
            log(`[STREAM] Unknown event type: ${eventData.type}`);
        }
      } catch (error) {
        console.error("[STREAM] Error parsing chunk:", error, chunk);
      }
    },
    onError: (error) => {
      console.error("[STREAM] Stream error:", error);
      setIsStreaming(false);
      setStreamingStatus("");
    },
    onComplete: () => {
      log("[STREAM] Stream connection closed");
      // Don't set isStreaming to false here immediately
      // The stream close is called even after successful data delivery
      // Let the data presence determine the loading state
      // The error condition already checks for displayData, so this won't cause issues
    },
  });

  // Track fish detail page view
  useEffect(() => {
    if (displayData && fishName && streamComplete) {
      captureEvent("fish_detail_viewed", {
        fish_name: fishName,
        scientific_name: displayData.scientific_name,
        is_toxic: displayData.is_toxic,
        habitat: displayData.habitat,
        difficulty: displayData.difficulty,
      });
    }
  }, [displayData, fishName, streamComplete]);

  useEffect(() => {
    if (fishName) {
      setIsStreaming(true);
      setStreamComplete(false);
      setFishBasicData(null);
      setStreamingStatus("");
      setFishingInfoAccumulator("");
      setRegulationsAccumulator("");
      setHasAttemptedLoad(true);

      startStream({
        path: `fish/${fishName}/stream`,
      });
    }

    return () => {
      stopStream();
    };
  }, [fishName]);

  useEffect(() => {
    const loadFishImage = async () => {
      if (!displayData?.name) return;

      try {
        log(
          `FishCard: Starting image load for ${displayData.name} (${displayData.scientific_name})`,
        );
        setImageLoading(true);
        const fishImageUrl = await getFishImageUrl(
          displayData.name,
          displayData.scientific_name,
        );
        log(`FishCard: Got image URL for ${displayData.name}:`, fishImageUrl);
        setFishImageUrl(fishImageUrl);
      } catch (error) {
<<<<<<< HEAD
        error(`FishCard: Error loading image for ${name}:`, error);
=======
        console.error(
          `FishCard: Error loading image for ${displayData.name}:`,
          error,
        );
>>>>>>> c87e602a
        setFishImageUrl(getPlaceholderFishImage());
      } finally {
        setImageLoading(false);
      }
    };

    // Only load if we don't already have a good image URL
    if (!displayData) return;
    if (
      !displayData.image ||
      displayData.image.includes("unsplash") ||
      displayData.image.includes("placeholder")
    ) {
      log(
        `FishCard: Loading new image for ${displayData.name}, current image:`,
        displayData.image,
      );
      loadFishImage();
    } else {
      log(
        `FishCard: Using existing image for ${displayData.name}:`,
        displayData.image,
      );
      setFishImageUrl(displayData.image);
      setImageLoading(false);
    }
  }, [displayData, fishName]);

  if (isLoadingData) {
    return (
      <div className="flex flex-col h-full bg-white dark:bg-gray-950">
        {/* Header */}
        <header className="sticky top-0 z-10 bg-white dark:bg-gray-900 p-4 w-full lg:hidden">
          <div className="flex items-center">
            <Button variant="ghost" size="icon" onClick={() => navigate(-1)}>
              <ChevronLeft className="h-6 w-6" />
            </Button>
            <h1 className="text-xl font-bold ml-2 dark:text-white">
              Loading...
            </h1>
          </div>
        </header>
        <div className="flex-1 flex h-full">
          {/* Desktop Side Navigation */}
          <div className="hidden lg:block">
            <SideNav />
          </div>

          {/* Main Content */}
          <div className="flex-1 flex flex-col lg:flex-row">
            {/* Fish Details Content */}
            <div className="flex-1 h-full overflow-y-auto">
              {/* Desktop Header */}
              {/* <div className="hidden lg:block sticky top-0 z-10 bg-white dark:bg-gray-900 p-4 shadow-sm">
              <div className="flex items-center">
                <Button
                  variant="ghost"
                  size="icon"
                  onClick={() => navigate(-1)}
                >
                  <ChevronLeft className="h-6 w-6" />
                </Button>
                <h1 className="text-xl font-bold ml-2 dark:text-white">
                  {fishDetailsData.name}
                </h1>
              </div>
            </div> */}

              <div className="hidden lg:block sticky top-0 z-10 bg-white dark:bg-gray-900 p-4 shadow-sm">
                <div className="flex items-center">
                  <Button
                    variant="ghost"
                    size="icon"
                    onClick={() => navigate(-1)}
                  >
                    <ChevronLeft className="h-6 w-6" />
                  </Button>
                  <h1 className="text-xl font-bold ml-2 dark:text-white">
                    Loading...
                  </h1>
                </div>
              </div>

              <FishDetailSkeleton />
            </div>

            {/* Weather Widget - Desktop only */}
            <div className="hidden lg:block lg:w-[380px] lg:flex-none bg-white dark:bg-gray-900 border-l border-gray-200 dark:border-gray-800 h-full overflow-y-auto">
              <div className="h-full overflow-y-auto">
                <WeatherWidgetPro />
              </div>
            </div>
          </div>
        </div>
        {/* Bottom Navigation - Mobile only */}
        <BottomNav />
      </div>
    );
  }

  // Only show error if we've attempted to load but have no data and aren't currently loading
  if (!displayData && !isStreaming && !isProfileLoading && hasAttemptedLoad) {
    return (
      <div className="flex flex-col h-full bg-white dark:bg-gray-950">
        {/* Header */}
        <header className="sticky top-0 z-10 bg-white dark:bg-gray-900 p-4 w-full lg:hidden">
          <div className="flex items-center">
            <Button variant="ghost" size="icon" onClick={() => navigate(-1)}>
              <ChevronLeft className="h-6 w-6" />
            </Button>
            <h1 className="text-xl font-bold ml-2 dark:text-white">Error</h1>
          </div>
        </header>

        <div className="flex-1 flex h-full">
          {/* Desktop Side Navigation */}
          <div className="hidden lg:block">
            <SideNav />
          </div>

          {/* Main Content */}
          <div className="flex-1 flex flex-col overflow-y-auto">
            {/* Desktop Header */}
            <div className="hidden lg:block sticky top-0 z-10 bg-white dark:bg-gray-900 p-4 shadow-sm">
              <div className="flex items-center">
                <Button
                  variant="ghost"
                  size="icon"
                  onClick={() => navigate(-1)}
                >
                  <ChevronLeft className="h-6 w-6" />
                </Button>
                <h1 className="text-xl font-bold ml-2 dark:text-white">
                  Error
                </h1>
              </div>
            </div>
            <div className="p-4">
              <Alert variant="destructive">
                <AlertCircle className="h-4 w-4" />
                <AlertTitle>Error</AlertTitle>
                <AlertDescription>
                  Failed to load fish details. Please try again.
                </AlertDescription>
              </Alert>
              <Button onClick={() => navigate(-1)} className="mt-4">
                Go Back
              </Button>
            </div>
          </div>
        </div>

        <BottomNav />
      </div>
    );
  }

  return (
    <div className="flex flex-col h-full bg-white dark:bg-gray-950">
      {/* Header */}
      <header className="sticky top-0 z-10 bg-white dark:bg-gray-900 p-4 w-full lg:hidden border-b border-[#e8e8e9]">
        <div className="flex items-center">
          <Button variant="ghost" size="icon" onClick={() => navigate(-1)}>
            <ChevronLeft className="h-6 w-6" />
          </Button>
          <h1 className="text-xl font-bold ml-2 dark:text-white">
            {displayData?.name || "Fish Details"}
          </h1>
        </div>
      </header>
      <div className="flex-1 flex h-full">
        {/* Desktop Side Navigation */}
        <div className="hidden lg:block">
          <SideNav />
        </div>

        {/* Main Content */}
        <div className="flex-1 flex flex-col lg:flex-row">
          {/* Fish Details Content */}
          <div className="flex-1 h-full overflow-y-auto">
            {/* Desktop Header */}
            <div className="hidden lg:block sticky top-0 z-10 bg-white dark:bg-gray-900 p-4 shadow-sm">
              <div className="flex items-center justify-between">
                <div className="flex items-center">
                  <Button
                    variant="ghost"
                    size="icon"
                    onClick={() => navigate(-1)}
                  >
                    <ChevronLeft className="h-6 w-6" />
                  </Button>
                  <h1 className="text-xl font-bold ml-2 dark:text-white">
                    {displayData?.name || "Fish Details"}
                  </h1>
                </div>
                {streamingStatus && (
                  <div className="flex items-center gap-2 text-sm text-blue-600 dark:text-blue-400">
                    <div className="h-2 w-2 bg-blue-600 dark:bg-blue-400 rounded-full animate-pulse"></div>
                    {streamingStatus}
                  </div>
                )}
              </div>
            </div>

            {/* Content */}
            <div className="p-4 lg:p-6 space-y-6 pb-20 lg:pb-6">
              {/* Fish Image Card */}
              <Card className="overflow-hidden rounded-xl border border-gray-200 dark:border-gray-800">
                <div className="relative w-full" style={{ aspectRatio: "3/2" }}>
                  {imageLoading ? (
                    <div className="w-full h-full bg-gray-200 animate-pulse flex items-center justify-center">
                      <div className="text-gray-400">Loading image...</div>
                    </div>
                  ) : (
                    <img
                      src={
                        fishImageUrl ||
                        displayData?.image ||
                        getPlaceholderFishImage()
                      }
                      alt={displayData?.name || "Fish"}
                      className="w-full h-full object-cover absolute top-0 left-0"
                      onError={(e) => {
                        log(`Fish detail image error for ${displayData?.name}`);
                        handleFishImageError(e, displayData?.name || "fish");
                      }}
                    />
                  )}
                  {/* Toxic label for toxic fish */}
                  {displayData?.is_toxic && (
                    <div className="absolute bottom-4 right-4 bg-red-600 px-3 py-1 rounded-3xl text-xs font-medium text-white z-10">
                      TOXIC
                    </div>
                  )}
                  <div className="absolute bottom-0 left-0 right-0 bg-gradient-to-t from-black/70 to-transparent p-4">
                    <h1 className="font-semibold text-xl text-white">
                      {displayData?.name || "Loading..."}
                    </h1>
                    <p className="text-white/80 text-xs italic">
                      {displayData?.scientific_name || ""}
                    </p>
                    <p className="text-white/80 text-[8px] leading-[100%] italic">
                      Our AI-created images give a close reference but may
                      differ from real life.
                    </p>
                  </div>
                  <div className="absolute -bottom-4 left-0 right-0 h-4 bg-red-600"></div>
                </div>
              </Card>

              {/* Toxicity Information Card - Only visible for toxic fish */}
              {displayData?.is_toxic && (
                <Card className="p-6 rounded-xl border border-gray-200 dark:border-gray-800">
                  <h2 className="text-xl font-semibold text-gray-900 dark:text-gray-100 mb-4">
                    Toxicity Information
                  </h2>
                  <div className="space-y-4">
                    <p className="text-sm text-gray-600 dark:text-gray-300 leading-relaxed">
                      {displayData?.danger_type ||
                        "This fish poses potential health risks. Exercise extreme caution when handling."}
                    </p>
                    <div>
                      <h3 className="font-medium text-sm text-gray-900 dark:text-gray-100 mb-1">
                        Safe Handling
                      </h3>
                      <p className="text-xs text-gray-600 dark:text-gray-300 leading-relaxed">
                        Always wear protective gloves, avoid contact with spines
                        or secretions, use tools to remove hooks, and wash hands
                        thoroughly after contact.
                      </p>
                    </div>
                    <div>
                      <h3 className="font-medium text-sm text-gray-900 dark:text-gray-100 mb-1">
                        If Injured
                      </h3>
                      <p className="text-xs text-gray-600 dark:text-gray-300 leading-relaxed">
                        Rinse wound with hot water, apply pressure to control
                        bleeding, and seek immediate medical attention. Call
                        emergency services if symptoms are severe.
                      </p>
                    </div>
                  </div>
                </Card>
              )}

              {/* Description Card */}
              <Card className="p-6 rounded-xl border border-gray-200 dark:border-gray-800">
                <h2 className="text-xl font-semibold text-gray-900 dark:text-gray-100 mb-4">
                  About this Fish
                </h2>
                <p className="text-sm text-gray-600 dark:text-gray-300 leading-relaxed whitespace-pre-wrap">
                  {displayData?.description || "Loading description..."}
                </p>
              </Card>

              {/* Conservation Banner */}
              <div className="relative overflow-hidden rounded-xl">
                <div
                  className="relative bg-cover bg-center bg-no-repeat p-6 rounded-xl"
                  style={{
                    backgroundImage:
                      "url('/images/clayton-tonna-qINZ8zEYErY-unsplash (2).jpg')",
                  }}
                >
                  {/* Dark overlay for better text readability */}
                  <div className="absolute inset-0 bg-black/30 rounded-xl"></div>

                  {/* Content */}
                  <div className="relative flex flex-col gap-2">
                    {/* Title - On its own line */}
                    <h2 className="text-white text-left font-bold font-inter text-[28px] leading-[34px]">
                      Respect the ocean.
                    </h2>

                    {/* Subtitle and Logo grouped together */}
                    <div className="flex flex-row justify-between items-end gap-10">
                      <p
                        className="text-white text-left"
                        style={{
                          fontFamily: "Inter, sans-serif",
                          fontStyle: "normal",
                          fontWeight: 700,
                          fontSize: "clamp(14px, 3.5vw, 16px)",
                          lineHeight: "clamp(18px, 4.5vw, 20px)",
                        }}
                      >
                        Catch & release{" "}
                        <span style={{ fontWeight: 400 }}>
                          when you can & take only what you truly need.
                        </span>
                      </p>

                      {/* Logo - 20px height */}
                      <div className="flex-shrink-0">
                        <img
                          src="/images/Lishka Tips.svg"
                          alt="Lishka Tips"
                          style={{ height: "20px", width: "auto" }}
                        />
                      </div>
                    </div>
                  </div>
                </div>
              </div>

              {/* Active Months Calendar Card */}
              <Card className="p-6 rounded-xl border border-gray-200 dark:border-gray-800">
                <div className="flex items-center justify-between mb-4">
                  <h2 className="text-xl font-semibold text-gray-900 dark:text-gray-100">
                    Active Months
                  </h2>
                  <div className="flex items-center text-xs text-gray-600 dark:text-gray-400">
                    {displayData?.fishing_location ||
                      profile?.location ||
                      "Location not specified"}
                    <MapPin size={16} className="w-4 h-4 ml-1" />
                  </div>
                </div>
                {displayData?.fishing_seasons ? (
                  <div className="mt-4">
                    <div className="text-sm text-gray-600 dark:text-gray-300 mb-3">
                      Best months to catch {displayData?.name} in{" "}
                      {displayData?.fishing_location ||
                        profile?.location ||
                        "your area"}
                      :
                    </div>
                    <FishingSeasonCalendar
                      fishingSeasons={displayData.fishing_seasons}
                      fishName={displayData.name}
                      location={
                        displayData.fishing_location || profile?.location
                      }
                    />
                  </div>
                ) : (
                  <div className="mt-4">
                    {fishingInfoAccumulator && (
                      <div className="text-xs text-blue-600 dark:text-blue-400 mb-2 flex items-center gap-2">
                        <div className="h-2 w-2 bg-blue-600 dark:bg-blue-400 rounded-full animate-pulse"></div>
                        Fetching seasonal information...
                      </div>
                    )}
                    <div className="animate-pulse space-y-2">
                      <div className="h-8 bg-gray-200 dark:bg-gray-700 rounded"></div>
                      <div className="grid grid-cols-12 gap-0.5 sm:gap-1">
                        {[...Array(12)].map((_, i) => (
                          <div
                            key={i}
                            className="h-8 bg-gray-200 dark:bg-gray-700 rounded"
                          ></div>
                        ))}
                      </div>
                    </div>
                  </div>
                )}
              </Card>

              {/* All Round Gear Card */}
              {displayData?.all_round_gear ? (
                <Card className="p-6 rounded-xl border border-gray-200 dark:border-gray-800">
                  <h2 className="text-xl font-semibold text-gray-900 dark:text-gray-100 mb-4">
                    All Round Gear
                  </h2>
                  <div className="grid grid-cols-2 gap-3">
                    {displayData.all_round_gear.rods && (
                      <div className="bg-gray-50 dark:bg-gray-800/50 p-3 rounded-lg">
                        <div className="font-medium text-sm text-gray-900 dark:text-gray-100 mb-1">
                          Rods
                        </div>
                        <div className="text-xs text-gray-600 dark:text-gray-300">
                          {displayData.all_round_gear.rods}
                        </div>
                      </div>
                    )}
                    {displayData.all_round_gear.reels && (
                      <div className="bg-gray-50 dark:bg-gray-800/50 p-3 rounded-lg">
                        <div className="font-medium text-sm text-gray-900 dark:text-gray-100 mb-1">
                          Reels
                        </div>
                        <div className="text-xs text-gray-600 dark:text-gray-300">
                          {displayData.all_round_gear.reels}
                        </div>
                      </div>
                    )}
                    {displayData.all_round_gear.line && (
                      <div className="bg-gray-50 dark:bg-gray-800/50 p-3 rounded-lg">
                        <div className="font-medium text-sm text-gray-900 dark:text-gray-100 mb-1">
                          Line
                        </div>
                        <div className="text-xs text-gray-600 dark:text-gray-300">
                          {displayData.all_round_gear.line}
                        </div>
                      </div>
                    )}
                    {displayData.all_round_gear.leader && (
                      <div className="bg-gray-50 dark:bg-gray-800/50 p-3 rounded-lg">
                        <div className="font-medium text-sm text-gray-900 dark:text-gray-100 mb-1">
                          Leader
                        </div>
                        <div className="text-xs text-gray-600 dark:text-gray-300">
                          {displayData.all_round_gear.leader}
                        </div>
                      </div>
                    )}
                  </div>
                  {displayData.all_round_gear.description && (
                    <div className="mt-4 p-4 bg-gray-50 dark:bg-gray-800/50 rounded-lg">
                      <p className="text-xs text-gray-600 dark:text-gray-300">
                        {displayData.all_round_gear.description}
                      </p>
                    </div>
                  )}
                </Card>
              ) : fishingInfoAccumulator ? (
                <Card className="p-6 rounded-xl border border-gray-200 dark:border-gray-800">
                  <h2 className="text-xl font-semibold text-gray-900 dark:text-gray-100 mb-4">
                    All Round Gear
                  </h2>
                  <div className="text-xs text-blue-600 dark:text-blue-400 mb-2 flex items-center gap-2">
                    <div className="h-2 w-2 bg-blue-600 dark:bg-blue-400 rounded-full animate-pulse"></div>
                    Fetching gear information...
                  </div>
                  <div className="animate-pulse space-y-3">
                    <div className="grid grid-cols-2 gap-3">
                      {[...Array(4)].map((_, i) => (
                        <div
                          key={i}
                          className="h-20 bg-gray-200 dark:bg-gray-700 rounded-lg"
                        ></div>
                      ))}
                    </div>
                  </div>
                </Card>
              ) : null}

              {/* Fishing Methods */}
              {displayData?.fishing_methods &&
              displayData.fishing_methods.length > 0 ? (
                <>
                  {displayData.fishing_methods.map(
                    (method: any, index: number) => {
                      // Safety check for method object
                      if (!method || typeof method !== "object") {
                        return null;
                      }

                      // Helper functions to check gear availability and validity
                      const hasBait =
                        method.gear?.bait &&
                        Array.isArray(method.gear.bait) &&
                        method.gear.bait.length > 0 &&
                        method.gear.bait.some(
                          (b) =>
                            b &&
                            typeof b === "string" &&
                            b.trim() !== "" &&
                            b.trim().toLowerCase() !== "n/a",
                        );
                      const hasLures =
                        method.gear?.lures &&
                        Array.isArray(method.gear.lures) &&
                        method.gear.lures.length > 0 &&
                        method.gear.lures.some(
                          (l) =>
                            l &&
                            typeof l === "string" &&
                            l.trim() !== "" &&
                            l.trim().toLowerCase() !== "n/a",
                        );
                      // const hasJigInfo =
                      //   (method.gear?.jig_weight &&
                      //     typeof method.gear.jig_weight === "string" &&
                      //     method.gear.jig_weight.trim() !== "") ||
                      //   (method.gear?.jig_size &&
                      //     typeof method.gear.jig_size === "string" &&
                      //     method.gear.jig_size.trim() !== "");
                      const methodTitle =
                        method.title || method.method || `Method ${index + 1}`;
                      // const isJiggingMethod = methodTitle
                      //   .toLowerCase()
                      //   .includes("jig");
                      // const isBottomMethod = methodTitle
                      //   .toLowerCase()
                      //   .includes("bottom");
                      // const isTrollingMethod = methodTitle
                      //   .toLowerCase()
                      //   .includes("troll");

                      // Helper function to render gear information
                      const renderGearInfo = (gear: FishingGear) => {
                        const gearItems = [];

                        // Define all possible gear fields with their display names
                        const gearFields = [
                          { key: "depth", label: "Depth", color: "blue" },
                          {
                            key: "rods",
                            label: "Rod Specifications",
                            color: "green",
                          },
                          { key: "rodType", label: "Rod Type", color: "green" },
                          {
                            key: "reels",
                            label: "Reel Specifications",
                            color: "purple",
                          },
                          {
                            key: "reelType",
                            label: "Reel Type",
                            color: "purple",
                          },
                          { key: "line", label: "Line", color: "orange" },
                          { key: "leader", label: "Leader", color: "pink" },
                          {
                            key: "jigType",
                            label: "Jig Type",
                            color: "indigo",
                          },
                          {
                            key: "jigWeight",
                            label: "Jig Weight",
                            color: "red",
                          },
                          {
                            key: "jigColor",
                            label: "Jig Color",
                            color: "yellow",
                          },
                          {
                            key: "jiggingStyle",
                            label: "Jigging Style",
                            color: "teal",
                          },
                          {
                            key: "hookSize",
                            label: "Hook Size",
                            color: "cyan",
                          },
                          { key: "rigType", label: "Rig Type", color: "lime" },
                          { key: "weight", label: "Weight", color: "amber" },
                          {
                            key: "lureType",
                            label: "Lure Type",
                            color: "emerald",
                          },
                          {
                            key: "lureSize",
                            label: "Lure Size",
                            color: "violet",
                          },
                          {
                            key: "lureColor",
                            label: "Lure Color",
                            color: "rose",
                          },
                          {
                            key: "lureWeight",
                            label: "Lure Weight",
                            color: "sky",
                          },
                          {
                            key: "trollingSpeed",
                            label: "Trolling Speed",
                            color: "slate",
                          },
                          {
                            key: "trollingDistance",
                            label: "Trolling Distance",
                            color: "indigo",
                          },
                          {
                            key: "floatType",
                            label: "Float Type",
                            color: "zinc",
                          },
                          {
                            key: "castingDistance",
                            label: "Casting Distance",
                            color: "stone",
                          },
                          {
                            key: "electricReel",
                            label: "Electric Reel",
                            color: "neutral",
                          },
                          {
                            key: "lightAttractors",
                            label: "Light Attractors",
                            color: "gray",
                          },
                          { key: "speed", label: "Speed", color: "blue" },
                          { key: "hooks", label: "Hooks", color: "green" },
                          {
                            key: "hook_size_range",
                            label: "Hook Size Range",
                            color: "purple",
                          },
                          {
                            key: "structure",
                            label: "Structure",
                            color: "orange",
                          },
                          {
                            key: "sonarTips",
                            label: "Sonar Tips",
                            color: "pink",
                          },
                          {
                            key: "jigging_technique",
                            label: "Jigging Technique",
                            color: "indigo",
                          },
                          {
                            key: "technical_details",
                            label: "Technical Details",
                            color: "red",
                          },
                        ];

                        // Add bait and lures arrays
                        if (hasBait && Array.isArray(method.gear.bait)) {
                          gearItems.push({
                            label: "Bait",
                            value: method.gear.bait
                              .filter(
                                (b) =>
                                  b &&
                                  typeof b === "string" &&
                                  b.trim() !== "" &&
                                  b.trim().toLowerCase() !== "n/a",
                              )
                              .join(", "),
                            color: "emerald",
                          });
                        }

                        if (hasLures && Array.isArray(method.gear.lures)) {
                          gearItems.push({
                            label: "Lures",
                            value: method.gear.lures
                              .filter(
                                (l) =>
                                  l &&
                                  typeof l === "string" &&
                                  l.trim() !== "" &&
                                  l.trim().toLowerCase() !== "n/a",
                              )
                              .join(", "),
                            color: "violet",
                          });
                        }

                        // Add other gear fields
                        gearFields.forEach((field) => {
                          const value = gear[field.key];
                          if (
                            value &&
                            typeof value === "string" &&
                            value.trim() !== ""
                          ) {
                            gearItems.push({
                              label: field.label,
                              value: value,
                              color: field.color,
                            });
                          }
                        });

                        return gearItems;
                      };

                      const gearInfo = method.gear
                        ? renderGearInfo(method.gear)
                        : [];

                      return (
                        <Card
                          key={index}
                          className="p-6 rounded-xl border border-gray-200 dark:border-gray-800 mb-6"
                        >
                          <div className="space-y-4">
                            <div>
                              <h2 className="text-xl font-semibold text-gray-900 dark:text-gray-100 mb-1">
                                {methodTitle}
                              </h2>
                              {method.description && (
                                <p className="text-xs text-gray-600 dark:text-gray-300 leading-relaxed">
                                  {method.description}
                                </p>
                              )}
                            </div>

                            {/* Gear Information Grid */}
                            {gearInfo.length > 0 && (
                              <div>
                                <h3 className="text-sm font-medium text-gray-900 dark:text-gray-100 mb-3">
                                  Gear & Equipment
                                </h3>
                                <div className="grid grid-cols-2 gap-3">
                                  {gearInfo.map((item, idx) => (
                                    <div
                                      key={idx}
                                      className="bg-gray-50 dark:bg-gray-800/50 p-3 rounded-lg"
                                    >
                                      <div className="font-medium text-sm text-gray-900 dark:text-gray-100 mb-1">
                                        {item.label}
                                      </div>
                                      <div className="text-xs text-gray-600 dark:text-gray-300">
                                        {item.value}
                                      </div>
                                    </div>
                                  ))}
                                </div>
                              </div>
                            )}

                            {/* Pro Tip */}
                            {method.proTip && (
                              <div
                                className="relative overflow-hidden border p-5 rounded-xl"
                                style={{ backgroundColor: "#0251FB" }}
                              >
                                {/* Decorative corner accent */}
                                <div className="absolute top-0 right-0 w-20 h-20 bg-white/10 rounded-bl-full"></div>

                                <div className="relative flex gap-3">
                                  {/* Icon */}
                                  <div className="flex-shrink-0 mt-0.5">
                                    <div className="w-8 h-8">
                                      <Lottie
                                        animationData={bookmarkAnimation}
                                        loop={true}
                                        style={{
                                          width: "100%",
                                          height: "100%",
                                        }}
                                      />
                                    </div>
                                  </div>

                                  {/* Content */}
                                  <div className="flex-1">
                                    <h4 className="font-bold text-base text-white mb-0.5">
                                      Pro Tip
                                    </h4>
                                    <p className="text-sm text-white/95 leading-relaxed">
                                      {method.proTip}
                                    </p>
                                  </div>
                                </div>
                              </div>
                            )}
                          </div>
                        </Card>
                      );
                    },
                  )}
                </>
              ) : fishingInfoAccumulator ? (
                <>
                  {[...Array(3)].map((_, i) => (
                    <Card
                      key={i}
                      className="p-6 rounded-xl border border-gray-200 dark:border-gray-800 mb-6"
                    >
                      <div className="space-y-4">
                        <div className="flex justify-between items-start">
                          <div className="flex-1">
                            <div className="h-6 bg-gray-200 dark:bg-gray-700 rounded w-1/3 mb-2 animate-pulse"></div>
                            <div className="h-4 bg-gray-200 dark:bg-gray-700 rounded w-2/3 animate-pulse"></div>
                          </div>
                          {i === 0 && (
                            <div className="text-xs text-blue-600 dark:text-blue-400 flex items-center gap-2">
                              <div className="h-2 w-2 bg-blue-600 dark:bg-blue-400 rounded-full animate-pulse"></div>
                              Loading methods...
                            </div>
                          )}
                        </div>
                        <div className="animate-pulse space-y-3">
                          <div className="grid grid-cols-2 gap-3">
                            {[...Array(4)].map((_, j) => (
                              <div
                                key={j}
                                className="h-16 bg-gray-200 dark:bg-gray-700 rounded-lg"
                              ></div>
                            ))}
                          </div>
                        </div>
                      </div>
                    </Card>
                  ))}
                </>
              ) : (
                <Card className="p-6 rounded-xl border border-gray-200 dark:border-gray-800">
                  <div className="text-center py-8">
                    <p className="text-gray-500 dark:text-gray-400 mb-2">
                      No fishing methods available for this fish.
                    </p>
                    <p className="text-xs text-gray-400 dark:text-gray-500">
                      This might be due to API response issues or the fish not
                      being commonly targeted.
                    </p>
                  </div>
                </Card>
              )}

              {/* Fishing Regulations Card - Moved to last position */}
              {displayData?.fishing_regulations ? (
                <Card className="p-6 rounded-xl border border-gray-200 dark:border-gray-800">
                  <div className="flex items-center justify-between mb-4">
                    <h2 className="text-xl font-semibold text-gray-900 dark:text-gray-100">
                      Fishing Regulations
                    </h2>
                    <div className="flex items-center text-xs text-gray-600 dark:text-gray-400">
                      {displayData.fishing_location ||
                        profile?.location ||
                        "Location not specified"}
                      <MapPin size={16} className="w-4 h-4 ml-1" />
                    </div>
                  </div>

                  <div className="space-y-4">
                    {/* Size Limit */}
                    <div className="bg-gray-50 dark:bg-gray-800/50 p-4 rounded-lg">
                      <div className="flex flex-col">
                        <div className="mb-1">
                          <span className="font-medium text-sm text-gray-900 dark:text-gray-100">
                            Size Limit
                          </span>
                        </div>
                        <span className="text-xs text-gray-600 dark:text-gray-300 mb-2">
                          {displayData.fishing_regulations.sizeLimit.value}
                        </span>
                        {displayData.fishing_regulations.sizeLimit.value !==
                          "Check with local authorities" && (
                          <span className="text-xs text-gray-500 dark:text-gray-400 italic">
                            Source:{" "}
                            {displayData.fishing_regulations.sizeLimit.source}
                          </span>
                        )}
                      </div>
                    </div>

                    {/* Bag Limit */}
                    <div className="bg-gray-50 dark:bg-gray-800/50 p-4 rounded-lg">
                      <div className="flex flex-col">
                        <div className="mb-1">
                          <span className="font-medium text-sm text-gray-900 dark:text-gray-100">
                            Bag Limit
                          </span>
                        </div>
                        <span className="text-xs text-gray-600 dark:text-gray-300 mb-2">
                          {displayData.fishing_regulations.bagLimit.value}
                        </span>
                        {displayData.fishing_regulations.bagLimit.value !==
                          "Check with local authorities" && (
                          <span className="text-xs text-gray-500 dark:text-gray-400 italic">
                            Source:{" "}
                            {displayData.fishing_regulations.bagLimit.source}
                          </span>
                        )}
                      </div>
                    </div>

                    {/* Penalties */}
                    <div className="bg-gray-50 dark:bg-gray-800/50 p-4 rounded-lg">
                      <div className="flex flex-col">
                        <div className="mb-1">
                          <span className="font-medium text-sm text-gray-900 dark:text-gray-100">
                            Penalties
                          </span>
                        </div>
                        <span className="text-xs text-gray-600 dark:text-gray-300 mb-2">
                          {displayData.fishing_regulations.penalties.value ===
                          "Yes"
                            ? "Yes"
                            : displayData.fishing_regulations.penalties
                                  .value === "No"
                              ? "No"
                              : displayData.fishing_regulations.penalties.value}
                        </span>
                        {displayData.fishing_regulations.penalties.value !==
                          "Check with local authorities" && (
                          <span className="text-xs text-gray-500 dark:text-gray-400 italic">
                            Source:{" "}
                            {displayData.fishing_regulations.penalties.source}
                          </span>
                        )}
                      </div>
                    </div>
                  </div>

                  {/* Enhanced Disclaimer */}
                  <div className="mt-4 pt-4 border-t border-gray-200 dark:border-gray-700">
                    <p className="text-xs text-gray-600 dark:text-gray-400 leading-relaxed">
                      These regulations are AI-generated and may be outdated or
                      inaccurate. Never rely solely on this information for
                      legal compliance. Always check with official local
                      authorities before fishing to avoid fines.
                    </p>
                  </div>
                </Card>
              ) : regulationsAccumulator ? (
                <Card className="p-6 rounded-xl border border-gray-200 dark:border-gray-800">
                  <div className="flex items-center justify-between mb-4">
                    <h2 className="text-xl font-semibold text-gray-900 dark:text-gray-100">
                      Fishing Regulations
                    </h2>
                    <div className="text-xs text-blue-600 dark:text-blue-400 flex items-center gap-2">
                      <div className="h-2 w-2 bg-blue-600 dark:bg-blue-400 rounded-full animate-pulse"></div>
                      Fetching regulations...
                    </div>
                  </div>
                  <div className="animate-pulse space-y-4">
                    {[...Array(3)].map((_, i) => (
                      <div
                        key={i}
                        className="h-24 bg-gray-200 dark:bg-gray-700 rounded-lg"
                      ></div>
                    ))}
                  </div>
                </Card>
              ) : null}

              {/* Footer Disclaimers */}
              <div className="mt-6 pt-4 border-t border-gray-200 dark:border-gray-700 px-6 space-y-3">
                <p className="text-xs text-gray-500 dark:text-gray-500 leading-relaxed">
                  These fishing methods and gear specifications are AI-generated
                  based on established practices. Always verify technical
                  details with local guides or experienced anglers.
                </p>
                <p className="text-xs text-gray-500 dark:text-gray-500">
                  Found inaccurate information? Help us improve by reporting it
                  on our Instagram{" "}
                  <button
                    onClick={() =>
                      window.open(
                        "https://www.instagram.com/lishka.app/",
                        "_blank",
                      )
                    }
                    className="underline hover:no-underline font-medium text-gray-500 dark:text-gray-500"
                  >
                    @lishka.app
                  </button>
                </p>
              </div>
            </div>

            <div className="h-[80px] lg:hidden"></div>
          </div>

          {/* Weather Widget - Desktop only */}
          <div className="hidden lg:block lg:w-[380px] lg:flex-none bg-white dark:bg-gray-900 border-l border-gray-200 dark:border-gray-800 h-full overflow-y-auto">
            <div className="h-full overflow-y-auto">
              <WeatherWidgetPro />
            </div>
          </div>
        </div>
      </div>
      {/* Bottom Navigation - Mobile only */}
      <BottomNav />
    </div>
  );
};

export default FishDetailPage;<|MERGE_RESOLUTION|>--- conflicted
+++ resolved
@@ -411,14 +411,7 @@
         log(`FishCard: Got image URL for ${displayData.name}:`, fishImageUrl);
         setFishImageUrl(fishImageUrl);
       } catch (error) {
-<<<<<<< HEAD
         error(`FishCard: Error loading image for ${name}:`, error);
-=======
-        console.error(
-          `FishCard: Error loading image for ${displayData.name}:`,
-          error,
-        );
->>>>>>> c87e602a
         setFishImageUrl(getPlaceholderFishImage());
       } finally {
         setImageLoading(false);
