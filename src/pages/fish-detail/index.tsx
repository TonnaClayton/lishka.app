--- conflicted
+++ resolved
@@ -12,12 +12,6 @@
 import { Card } from "@/components/ui/card";
 import { Alert, AlertDescription, AlertTitle } from "@/components/ui/alert";
 import { log } from "@/lib/logging";
-<<<<<<< HEAD
-import { useProfile } from "@/hooks/queries";
-=======
-import { config } from "@/lib/config";
-import { generateTextWithAI } from "@/lib/ai";
->>>>>>> db49e373
 import { useAuth } from "@/contexts/auth-context";
 import FishDetailSkeleton from "./fish-detail-skeleton";
 
@@ -250,13 +244,7 @@
 
 const FishDetailPage = () => {
   const navigate = useNavigate();
-<<<<<<< HEAD
-  const { user } = useAuth();
-  const { data: profile, isLoading: isProfileLoading } = useProfile(user.id);
-=======
-  const location = useLocation();
   const { profile, loading: isProfileLoading } = useAuth();
->>>>>>> db49e373
   const { fishName } = useParams<{ fishName: string }>();
   // const [loading, setLoading] = useState(true);
   // const [error, setError] = useState<string | null>(null);
