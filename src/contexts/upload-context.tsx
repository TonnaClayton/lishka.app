--- conflicted
+++ resolved
@@ -11,12 +11,8 @@
 import { useAuth } from "@/contexts/auth-context";
 import { useStream } from "@/hooks/use-stream";
 import { useClassifyPhoto } from "@/hooks/queries";
-<<<<<<< HEAD
 import { log, error as logError, warn as warnLog } from "@/lib/logging";
-=======
-import { log, error as errorLog } from "@/lib/logging";
 import { captureEvent } from "@/lib/posthog";
->>>>>>> 58cfedbc
 
 // Constants for timeout values and configuration
 const UPLOAD_TIMEOUTS = {
@@ -310,13 +306,8 @@
         }
         return data;
       } catch (error) {
-<<<<<<< HEAD
         logError("[UPLOAD] Failed to parse upload data:", error);
-        setError("Invalid server response", "upload", false);
-=======
-        console.error("[UPLOAD] Failed to parse upload data:", error);
         // setError("Invalid server response", "upload", false);
->>>>>>> 58cfedbc
         return null;
       }
     },
@@ -339,12 +330,7 @@
       clearError(); // Clear any previous errors on successful data
     },
     onError: (error) => {
-<<<<<<< HEAD
       logError("[STREAM] Error uploading photo:", error);
-=======
-      log("[STREAM] Error uploading photo:", error);
-
->>>>>>> 58cfedbc
       setClassifyingImage(false);
       setIsUploadLocked(false);
 
@@ -364,35 +350,7 @@
       setError(errorMsg, "upload", true);
     },
     onComplete: () => {
-<<<<<<< HEAD
-      log("[STREAM] Photo uploaded successfully!");
-      refreshProfile();
-      setIsUploadLocked(false);
-      clearError();
-
-      // Clear any existing timeouts
-      clearAllTimeouts();
-
-      timeoutRefs.current.cleanup = setTimeout(() => {
-        setUploadPhotoStreamData(null);
-        timeoutRefs.current.cleanup = null;
-      }, UPLOAD_TIMEOUTS.CLEANUP);
-
-      timeoutRefs.current.message = setTimeout(() => {
-        setShowUploadedInfoMsg(true);
-        setUploadedInfoMsg("Fish Photo Uploaded and Saved to Gallery");
-        timeoutRefs.current.message = null;
-
-        // Auto-hide after configured time
-        timeoutRefs.current.autoHide = setTimeout(() => {
-          setShowUploadedInfoMsg(false);
-          setUploadedInfoMsg(null);
-          timeoutRefs.current.autoHide = null;
-        }, UPLOAD_TIMEOUTS.AUTO_HIDE);
-      }, UPLOAD_TIMEOUTS.MESSAGE_DELAY);
-=======
       uploadPhotoCompleteCallBack();
->>>>>>> 58cfedbc
     },
   });
 
@@ -432,12 +390,6 @@
       setError(errorMsg, "upload", true);
     },
     onComplete: () => {
-<<<<<<< HEAD
-      log("[STREAM] Gear item uploaded successfully!");
-      refreshProfile();
-      setIsUploadLocked(false);
-      clearError();
-=======
       uploadGearItemCompleteCallBack();
     },
   });
@@ -449,7 +401,6 @@
     captureEvent("fish_photo_uploaded", {
       upload_count: totalPhotosUploading || 1,
     });
->>>>>>> 58cfedbc
 
     refreshProfile();
     setIsUploadLocked(false);
@@ -497,14 +448,6 @@
     setIsUploadLocked(false);
     clearError();
 
-<<<<<<< HEAD
-      setUploadQueue((prev) => {
-        if (prev.length >= UPLOAD_QUEUE_SIZE) {
-          warnLog("[UPLOAD] Queue is full, removing oldest item");
-          return [...prev.slice(1), queueItem];
-        }
-        return [...prev, queueItem];
-=======
     // Clear any existing timeouts
     clearAllTimeouts();
 
@@ -521,7 +464,6 @@
           currentGearMessage || "Gear item uploaded and saved to gallery",
         );
         return currentGearMessage; // Don't clear it here, clear it later
->>>>>>> 58cfedbc
       });
       timeoutRefs.current.message = null;
 
@@ -727,23 +669,6 @@
           throw new Error(errorMsg);
         }
 
-<<<<<<< HEAD
-        // Add to queue for tracking
-        const queueId = addToQueue(file, imageType);
-
-        // eslint-disable-next-line no-useless-catch
-        try {
-          await executeUpload(file, imageType);
-          // Remove from queue on successful start (not completion)
-          removeFromQueue(queueId);
-        } catch (uploadError) {
-          // Keep in queue for potential retry
-          throw uploadError;
-        }
-      } catch (error: any) {
-        logError("❌ [UPLOAD] Smart upload failed:", error);
-=======
->>>>>>> 58cfedbc
         setClassifyingImage(false);
 
         // Track classification results
@@ -790,7 +715,7 @@
             }
           }
         } catch (error: any) {
-          errorLog("❌ [UPLOAD] Smart upload failed:", error);
+          logError("❌ [UPLOAD] Smart upload failed:", error);
           setClassifyingImage(false);
           setIsUploadLocked(false);
 
