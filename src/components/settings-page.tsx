--- conflicted
+++ resolved
@@ -35,24 +35,6 @@
     return profile?.use_imperial_units || false;
   }, [profile]);
 
-<<<<<<< HEAD
-  const handleUnitsChange = (checked: boolean) => {
-    if (isUpdating) return;
-    setIsUpdating(true);
-    updateProfile({
-      preferred_units: checked ? "imperial" : "metric",
-      use_imperial_units: checked,
-    })
-      .then((res) => {
-        if (res.error) {
-          logError("[SettingsPage] Units update error:", res.error);
-        }
-      })
-      .catch((err) => {
-        logError("[SettingsPage] Units update error:", err);
-      })
-      .finally(() => {
-=======
   const handleUnitsChange = useCallback(
     async (checked: boolean) => {
       if (isUpdating) return;
@@ -76,7 +58,6 @@
         setError("Failed to update units");
         setTimeout(() => setError(null), 5000);
       } finally {
->>>>>>> 58cfedbc
         setIsUpdating(false);
       }
     },
@@ -106,23 +87,15 @@
       const { error } = await deleteAccount();
 
       if (error) {
-<<<<<<< HEAD
-        logError("[SettingsPage] Account deletion error:", error);
-=======
         console.error("[SettingsPage] Account deletion error:", error);
         captureEvent("account_deletion_failed", { error: error.message });
->>>>>>> 58cfedbc
         alert("Failed to delete account. Please try again or contact support.");
       } else {
         captureEvent("account_deletion_success");
       }
     } catch (err) {
-<<<<<<< HEAD
-      logError("[SettingsPage] Account deletion error:", err);
-=======
       console.error("[SettingsPage] Account deletion error:", err);
       captureEvent("account_deletion_error", { error: String(err) });
->>>>>>> 58cfedbc
       alert("Failed to delete account. Please try again or contact support.");
     } finally {
       setIsDeleting(false);
