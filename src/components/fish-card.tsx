--- conflicted
+++ resolved
@@ -29,11 +29,6 @@
   image = "https://images.unsplash.com/photo-1545816250-3ea6e37da790?w=400&q=80",
   name = "Atlantic Salmon",
   scientificName = "Salmo salar",
-<<<<<<< HEAD
-  localName,
-=======
-
->>>>>>> 3a693076
   habitat = "Freshwater, Coastal",
   difficulty = "Intermediate",
   isToxic = false,
@@ -76,7 +71,7 @@
     <Card
       className={cn(
         "overflow-hidden cursor-pointer transition-all duration-200 hover:shadow-lg flex flex-col h-full border-0 shadow bg-white rounded-xl",
-        className,
+        className
       )}
       onClick={onClick}
     >
