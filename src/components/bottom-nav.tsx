import React, { useState, useEffect, useRef } from "react";
import { Link, useLocation } from "react-router-dom";
import {
  Home,
  Search,
  Cloud,
  Settings,
  HelpCircle,
  ChevronLeft,
  User,
  LogOut,
  Camera,
} from "lucide-react";
import { useAuth } from "@/contexts/auth-context";
import { Avatar, AvatarFallback, AvatarImage } from "@/components/ui/avatar";
import { classifyImage } from "@/lib/image-classification-service";
import { uploadGearImage } from "@/lib/gear-upload-service";
import { log } from "@/lib/logging";
import { config } from "@/lib/config";
import { ROUTES } from "@/lib/routing";
import { cn } from "@/lib/utils";

const BottomNav: React.FC = () => {
  const location = useLocation();
  const currentPath = location.pathname;
  const [isMobile, setIsMobile] = useState(window.innerWidth < 1024);
  const [uploadingPhoto, setUploadingPhoto] = useState(false);
  const [classifyingImage, setClassifyingImage] = useState(false);
  const cameraInputRef = useRef<HTMLInputElement>(null);
  const galleryInputRef = useRef<HTMLInputElement>(null);

  // Map gear type to category - helper function
  const mapGearTypeToCategory = (gearType: string): string => {
    const type = gearType.toLowerCase();
    if (
      type.includes("rod") ||
      type.includes("reel") ||
      type.includes("combo")
    ) {
      return "rods-reels";
    } else if (
      type.includes("lure") ||
      type.includes("jig") ||
      type.includes("spoon")
    ) {
      return "lures-jigs";
    } else if (type.includes("bait") || type.includes("chum")) {
      return "bait-chum";
    } else if (
      type.includes("electronic") ||
      type.includes("finder") ||
      type.includes("gps")
    ) {
      return "electronics";
    } else if (
      type.includes("accessory") ||
      type.includes("hook") ||
      type.includes("sinker") ||
      type.includes("swivel")
    ) {
      return "accessories";
    } else {
      return "other";
    }
  };

  useEffect(() => {
    const handleResize = () => {
      setIsMobile(window.innerWidth < 1024);
    };

    window.addEventListener("resize", handleResize);
    return () => window.removeEventListener("resize", handleResize);
  }, []);

  const handleCameraClick = () => {
    // Open camera directly
    cameraInputRef.current?.click();
  };

  const handlePhotoChange = async (e: React.ChangeEvent<HTMLInputElement>) => {
    const file = e.target.files?.[0];
    if (!file) return;

    // Validate file size (max 15MB)
    if (file.size > 15 * 1024 * 1024) {
      alert(
        `Photo must be less than 15MB (current: ${(file.size / (1024 * 1024)).toFixed(1)}MB)`,
      );
      e.target.value = "";
      return;
    }

    // Validate file type
    if (!file.type.startsWith("image/")) {
      alert("Please select an image file");
      e.target.value = "";
      return;
    }

    // Show progress notification for large files
    if (file.size > 5 * 1024 * 1024) {
      log(
        `🔍 [BOTTOMNAV] Large file detected (${(file.size / (1024 * 1024)).toFixed(1)}MB) - processing may take longer`,
      );
    }

    log(`🔍 [BOTTOMNAV SMART UPLOAD] Photo capture started from bottomnav:`, {
      fileName: file.name,
      fileSize: file.size,
      fileType: file.type,
      fileSizeInMB: (file.size / (1024 * 1024)).toFixed(2),
      lastModified: new Date(file.lastModified).toISOString(),
      source: "bottomnav",
      isFromCamera: e.target === cameraInputRef.current,
      isFromGallery: e.target === galleryInputRef.current,
    });

    setUploadingPhoto(true);
    setClassifyingImage(true);

    try {
      // Step 1: Classify the image
      log("🤖 [BOTTOMNAV] Classifying image...");
      const classification = await classifyImage(file);

      log("🎯 [BOTTOMNAV] Classification result:", classification);
      setClassifyingImage(false);

      // Step 2: Route based on classification
      if (classification.type === "fish") {
        log("🐟 [BOTTOMNAV] Detected fish - using photo upload service");

        // Register callbacks for UI feedback
        const callbackId = `bottomnav-fish-${Date.now()}`;
        const { photoUploadService } = await import(
          "@/lib/photo-upload-service"
        );

        photoUploadService.registerCallbacks(callbackId, {
          onStart: () => {
            log("🔍 [BOTTOMNAV] Fish upload started");
          },
          onProgress: (message: string) => {
            log(`🔍 [BOTTOMNAV] Fish upload progress: ${message}`);
          },
          onSuccess: (result) => {
            log("🔍 [BOTTOMNAV] Fish upload successful:", result);

            // Trigger a custom event to notify other components about the new photo
            log("🔍 [BOTTOMNAV] Dispatching photoUploaded event:", {
              metadata: result.metadata,
              photoUrl: result.photoUrl || result.url,
              source: "bottomnav",
              type: "fish",
              hasFishInfo: !!result.metadata?.fishInfo,
              fishName: result.metadata?.fishInfo?.name,
            });

            window.dispatchEvent(
              new CustomEvent("photoUploaded", {
                detail: {
                  photoUrl: result.photoUrl || result.url,
                  metadata: result.metadata,
                  source: "bottomnav",
                  type: "fish",
                },
              }),
            );

            // Show success message with fish info if available
            let successMsg = "Fish photo uploaded!";
            const fishInfo = result.metadata?.fishInfo;
            if (
              fishInfo &&
              (fishInfo.name !== "Unknown" ||
                fishInfo.estimatedSize !== "Unknown" ||
                fishInfo.estimatedWeight !== "Unknown")
            ) {
              if (fishInfo.name !== "Unknown") {
                successMsg += ` Identified: ${fishInfo.name}`;
                if (fishInfo.confidence > 0) {
                  successMsg += ` (${Math.round(fishInfo.confidence * 100)}% confident)`;
                }
              } else {
                successMsg += " Fish data detected!";
              }
            }

            alert(successMsg);
          },
          onError: (error: string) => {
            console.error("🔍 [BOTTOMNAV] Fish upload error:", error);
            alert(`Fish upload error: ${error}`);
          },
          onComplete: () => {
            log("🔍 [BOTTOMNAV] Fish upload process completed");
            setUploadingPhoto(false);
            photoUploadService.unregisterCallbacks(callbackId);
          },
        });

        // Use the unified PhotoUploadService for fish
        await photoUploadService.uploadPhoto(file, "bottomnav");
      } else if (classification.type === "gear") {
        log("🎣 [BOTTOMNAV] Detected gear - using gear upload service");

        // Use gear upload service
        const gearResult = await uploadGearImage(file);

        if (gearResult.success && gearResult.metadata) {
          log("✅ [BOTTOMNAV] Gear upload successful:", gearResult);

          try {
            // Get the AuthContext to access updateProfile function
            //const authContextModule = await import("@/contexts/auth-context");

            // Get current user from localStorage
            const currentUser = JSON.parse(
              localStorage.getItem(
                "sb-" +
                  config.VITE_SUPABASE_URL?.split("//")[1]?.split(".")[0] +
                  "-auth-token",
              ) || "{}",
            );

            if (currentUser?.user) {
              log("🔍 [BOTTOMNAV] Creating gear item from metadata:", {
                gearName: gearResult.metadata.gearInfo?.name,
                gearType: gearResult.metadata.gearInfo?.type,
                confidence: gearResult.metadata.gearInfo?.confidence,
              });

              // Create gear item from metadata
              const gearItem = {
                id: `gear_${Date.now()}_${Math.random().toString(36).substr(2, 9)}`,
                name: gearResult.metadata.gearInfo?.name || "Unknown Gear",
                category: mapGearTypeToCategory(
                  gearResult.metadata.gearInfo?.type || "other",
                ),
                description: gearResult.metadata.gearInfo?.type || "",
                brand: gearResult.metadata.gearInfo?.brand || "",
                model: gearResult.metadata.gearInfo?.model || "",
                imageUrl: gearResult.metadata.url,
                timestamp: gearResult.metadata.timestamp,
                userConfirmed: false,
                gearType: gearResult.metadata.gearInfo?.type || "unknown",
                aiConfidence: gearResult.metadata.gearInfo?.confidence || 0,
                // Enhanced fields
                size: gearResult.metadata.gearInfo?.size || "",
                weight: gearResult.metadata.gearInfo?.weight || "",
                targetFish: gearResult.metadata.gearInfo?.targetFish || "",
                fishingTechnique:
                  gearResult.metadata.gearInfo?.fishingTechnique || "",
                weatherConditions:
                  gearResult.metadata.gearInfo?.weatherConditions || "",
                waterConditions:
                  gearResult.metadata.gearInfo?.waterConditions || "",
                seasonalUsage:
                  gearResult.metadata.gearInfo?.seasonalUsage || "",
                colorPattern: gearResult.metadata.gearInfo?.colorPattern || "",
                actionType: gearResult.metadata.gearInfo?.actionType || "",
                depthRange: gearResult.metadata.gearInfo?.depthRange || "",
                versatility: gearResult.metadata.gearInfo?.versatility || "",
                compatibleGear:
                  gearResult.metadata.gearInfo?.compatibleGear || "",
                // Debug information
                rawJsonResponse:
                  gearResult.metadata.gearInfo?.rawJsonResponse || "",
                openaiPrompt: gearResult.metadata.gearInfo?.openaiPrompt || "",
              };

              log("🔍 [BOTTOMNAV] Created gear item:", {
                id: gearItem.id,
                name: gearItem.name,
                category: gearItem.category,
                hasImageUrl: !!gearItem.imageUrl,
              });

              // Get current profile from Supabase and update it
              const { supabase } = await import("@/lib/supabase");
              const { data: profile, error: profileError } = await supabase
                .from("profiles")
                .select("gear_items")
                .eq("id", currentUser.user.id)
                .single();

              if (!profileError) {
                const currentGear = profile?.gear_items || [];
                const updatedGear = [
                  gearItem,
                  ...(Array.isArray(currentGear) ? currentGear : []),
                ];

                log("🔍 [BOTTOMNAV] Updating profile with gear:", {
                  currentGearCount: Array.isArray(currentGear)
                    ? currentGear.length
                    : 0,
                  newGearCount: Array.isArray(updatedGear)
                    ? updatedGear.length
                    : 0,
                  newGearId: gearItem.id,
                });

                // Update profile with new gear using direct Supabase call
                const { data: updatedProfile, error: updateError } =
                  await supabase
                    .from("profiles")
                    .update({ gear_items: updatedGear })
                    .eq("id", currentUser.user.id)
                    .select()
                    .single();

                if (!updateError && updatedProfile) {
                  log("✅ [BOTTOMNAV] Gear saved to profile successfully:", {
                    profileId: updatedProfile.id,
                    gearCount: Array.isArray(updatedProfile.gear_items)
                      ? updatedProfile.gear_items.length
                      : 0,
                  });

                  // Force refresh the AuthContext profile to show the new gear immediately
                  try {
                    // Dispatch a custom event to trigger profile refresh
                    window.dispatchEvent(
                      new CustomEvent("profileUpdated", {
                        detail: {
                          updatedProfile,
                          source: "bottomnav-gear-upload",
                          newGearId: gearItem.id,
                        },
                      }),
                    );

                    log("🔍 [BOTTOMNAV] Dispatched profileUpdated event");
                  } catch (eventError) {
                    console.warn(
                      "⚠️ [BOTTOMNAV] Could not dispatch profile update event:",
                      eventError,
                    );
                  }
                } else {
                  console.error(
                    "❌ [BOTTOMNAV] Error saving gear to profile:",
                    updateError,
                  );
                }
              } else {
                console.error(
                  "❌ [BOTTOMNAV] Error fetching profile:",
                  profileError,
                );
              }
            }
          } catch (profileUpdateError) {
            console.error(
              "❌ [BOTTOMNAV] Error updating profile with gear:",
              profileUpdateError,
            );
          }

          // Trigger a custom event to notify other components about the new gear
          window.dispatchEvent(
            new CustomEvent("gearUploaded", {
              detail: {
                metadata: gearResult.metadata,
                source: "bottomnav",
                type: "gear",
              },
            }),
          );

          // Show success message with gear info if available
          let successMsg = "Gear photo uploaded!";
          const gearInfo = gearResult.metadata?.gearInfo;
          if (gearInfo && gearInfo.name !== "Unknown Gear") {
            successMsg += ` Identified: ${gearInfo.name}`;
            if (gearInfo.confidence > 0) {
              successMsg += ` (${Math.round(gearInfo.confidence * 100)}% confident)`;
            }
          }

          alert(successMsg);
        } else {
          console.error("❌ [BOTTOMNAV] Gear upload failed:", gearResult.error);
          alert(`Gear upload error: ${gearResult.error}`);
        }

        setUploadingPhoto(false);
      } else {
        log("❓ [BOTTOMNAV] Unknown content - using default photo upload");

        // Fallback to regular photo upload for unknown content
        const callbackId = `bottomnav-unknown-${Date.now()}`;
        const { photoUploadService } = await import(
          "@/lib/photo-upload-service"
        );

        photoUploadService.registerCallbacks(callbackId, {
          onStart: () => {
            log("🔍 [BOTTOMNAV] Unknown upload started");
          },
          onProgress: (message: string) => {
            log(`🔍 [BOTTOMNAV] Unknown upload progress: ${message}`);
          },
          onSuccess: (result) => {
            log("🔍 [BOTTOMNAV] Unknown upload successful:", result);

            // Trigger a custom event
            log("🔍 [BOTTOMNAV] Dispatching photoUploaded event (unknown):", {
              metadata: result.metadata,
              photoUrl: result.photoUrl || result.url,
              source: "bottomnav",
              type: "unknown",
              hasFishInfo: !!result.metadata?.fishInfo,
              fishName: result.metadata?.fishInfo?.name,
            });

            window.dispatchEvent(
              new CustomEvent("photoUploaded", {
                detail: {
                  photoUrl: result.photoUrl || result.url,
                  metadata: result.metadata,
                  source: "bottomnav",
                  type: "unknown",
                },
              }),
            );

            alert("Photo uploaded successfully!");
          },
          onError: (error: string) => {
            console.error("🔍 [BOTTOMNAV] Unknown upload error:", error);
            alert(`Upload error: ${error}`);
          },
          onComplete: () => {
            log("🔍 [BOTTOMNAV] Unknown upload process completed");
            setUploadingPhoto(false);
            photoUploadService.unregisterCallbacks(callbackId);
          },
        });

        await photoUploadService.uploadPhoto(file, "bottomnav");
      }
    } catch (error: any) {
      console.error("❌ [BOTTOMNAV] Smart upload failed:", error);
      alert(error?.message || "Failed to process photo. Please try again.");
      setUploadingPhoto(false);
      setClassifyingImage(false);
    }

    // Reset file input
    e.target.value = "";
  };

  return (
    <>
      <nav className="lg:hidden fixed bottom-0 left-0 right-0 bg-white dark:bg-black border-t border-gray-200 dark:border-gray-800 z-50 w-full shadow-md">
        <div className="flex justify-around items-center h-16">
          <Link
            to="/"
            className={cn(
              `flex items-center`,
              currentPath === "/"
                ? "text-lishka-blue "
                : "text-[#191B1F] hover:text-lishka-blue",
            )}
          >
            <Home size={24} />
          </Link>
          <Link
            to="/search"
            className={cn(
              `flex items-center`,
              currentPath === "/search"
                ? "text-lishka-blue "
                : "text-[#191B1F] hover:text-lishka-blue",
            )}
          >
            <Search size={24} />
          </Link>
          {/* Camera button */}
          <button
            onClick={handleCameraClick}
            disabled={uploadingPhoto || classifyingImage}
            className="flex items-center text-[#191B1F] hover:text-lishka-blue disabled:opacity-50 relative"
          >
            {classifyingImage ? (
              <div className="animate-spin rounded-full h-6 w-6 border-2 border-[#0251FB] border-t-transparent" />
            ) : (
              <Camera size={24} />
            )}
          </button>
          {/* Weather page only available on mobile */}
          {isMobile && (
            <Link
              to="/weather"
              className={cn(
                `flex items-center`,
                currentPath === "/weather"
                  ? "text-lishka-blue "
                  : "text-[#191B1F] hover:text-lishka-blue",
              )}
            >
              <Cloud size={24} />
            </Link>
          )}
          <Link
            to="/profile"
            className={cn(
              `flex items-center`,
              currentPath === "/profile"
                ? "text-lishka-blue "
                : "text-[#191B1F] hover:text-lishka-blue",
            )}
          >
            <User size={24} />
          </Link>
        </div>
      </nav>

      {/* Hidden file inputs for camera and gallery */}
      <input
        ref={cameraInputRef}
        type="file"
        accept="image/*"
        capture="environment"
        onChange={handlePhotoChange}
        className="hidden"
        disabled={uploadingPhoto || classifyingImage}
      />
      <input
        ref={galleryInputRef}
        type="file"
        accept="image/*"
        onChange={handlePhotoChange}
        className="hidden"
        disabled={uploadingPhoto || classifyingImage}
      />
    </>
  );
};

export const SideNav: React.FC = () => {
  const [isCollapsed, setIsCollapsed] = useState(false);

  // Handle cases where component is rendered outside proper context (like in storyboards)
  let currentPath = "/";
  let user = null;
  let profile = null;
  let loading = false;
  let signOut = null;
  let hasAuthContext = false;
  let hasRouterContext = false;
  const location = useLocation();

  try {
    currentPath = location.pathname;
    hasRouterContext = true;
  } catch {
    // Component is rendered outside Router context
    console.warn("SideNav rendered outside Router context");
    hasRouterContext = false;
  }

  try {
    const authContext = useAuth();
    user = authContext.user;
    profile = authContext.profile;
    loading = authContext.loading;
    signOut = authContext.signOut;
    hasAuthContext = true;
  } catch {
    // Component is rendered outside AuthProvider, use default values
    console.warn("SideNav rendered outside AuthProvider context");
    hasAuthContext = false;
  }

  // Update CSS variable when sidebar state changes
  useEffect(() => {
    document.documentElement.style.setProperty(
      "--sidebar-width",
      isCollapsed ? "4rem" : "16rem",
    );
  }, [isCollapsed]);

  const toggleSidebar = () => {
    setIsCollapsed(!isCollapsed);
  };

  const getInitials = (name: string) => {
    return name
      .split(" ")
      .map((n) => n[0])
      .join("")
      .toUpperCase()
      .slice(0, 2);
  };

  return (
    <>
      {/* Mobile Bottom Nav */}
      <div className="lg:hidden fixed bottom-0 left-0 right-0 z-10 w-full">
        <BottomNav />
      </div>

      {/* Desktop Side Nav */}
      <div
        className={`hidden lg:flex lg:flex-col h-screen bg-white dark:bg-gray-900 border-r border-gray-200 dark:border-gray-800 fixed left-0 top-0 z-50 ${isCollapsed ? "w-16 px-2 py-4 cursor-pointer" : "w-64 p-4"}`}
        onClick={isCollapsed ? toggleSidebar : undefined}
      >
        <div
          className={`flex items-center ${isCollapsed ? "justify-center" : "justify-between"} h-16`}
        >
          <div
            className={`flex items-center gap-2 ${isCollapsed ? "justify-center w-full" : ""}`}
          >
            <Link to="/">
              {isCollapsed ? (
                <img
                  src="https://ghep9tkuzzpsmczw.public.blob.vercel-storage.com/brand-assets/lishka-logo-icon.svg"
                  alt="Lishka Logo"
                  className="h-8 shrink-0 grow-0"
                />
              ) : (
                <div className="animate-fadeIn">
                  <img
                    src="/logo-dark.svg"
                    alt="Fishing AI Logo"
                    className="h-8 shrink-0 grow-0 hidden dark:block"
                  />
                  <img
                    src="/logo-light.svg"
                    alt="Fishing AI Logo"
                    className="h-8 shrink-0 grow-0 dark:hidden"
                  />
                </div>
              )}
            </Link>
          </div>
          {!isCollapsed && (
            <button
              onClick={(e) => {
                e.stopPropagation();
                toggleSidebar();
              }}
              className="p-1 rounded-full hover:bg-gray-100 dark:hover:bg-gray-800 text-gray-500 dark:text-gray-400"
              aria-label="Collapse sidebar"
            >
              <ChevronLeft size={20} />
            </button>
          )}
        </div>

        <nav className="flex-1 flex flex-col gap-1 mt-4">
          {hasRouterContext ? (
            <>
              <Link
                to="/"
                className={cn(
                  `flex items-center py-3 rounded-lg`,
                  isCollapsed ? "justify-center" : "px-4",
                  currentPath === "/"
                    ? "bg-[#E6EFFF] text-lishka-blue  "
                    : "text-[#191B1F] hover:bg-gray-100 ",
                )}
              >
                <Home className={isCollapsed ? "" : "mr-3"} size={20} />
                {!isCollapsed && <span>Home</span>}
              </Link>
              <Link
                to="/search"
                className={cn(
                  `flex items-center py-3 rounded-lg`,
                  isCollapsed ? "justify-center" : "px-4",
<<<<<<< HEAD
                  currentPath.includes("/search")
                    ? "bg-[#E6EFFF] text-[#0251FB] "
=======
                  currentPath === "/search"
                    ? "bg-[#E6EFFF] text-lishka-blue "
>>>>>>> 491bb8f1
                    : "text-[#191B1F] hover:bg-gray-100 ",
                )}
              >
                <Search className={isCollapsed ? "" : "mr-3"} size={20} />
                {!isCollapsed && <span>Search</span>}
              </Link>
            </>
          ) : (
            <>
              <div
                className={cn(
                  `flex items-center py-3 rounded-lg text-[#191B1F] hover:bg-gray-100 `,
                  isCollapsed ? "justify-center" : "px-4",
                )}
              >
                <Home className={isCollapsed ? "" : "mr-3"} size={20} />
                {!isCollapsed && <span>Home</span>}
              </div>
              <div
                className={cn(
                  `flex items-center py-3 rounded-lg text-[#191B1F] hover:bg-gray-100 `,
                  isCollapsed ? "justify-center" : "px-4",
                )}
              >
                <Search className={isCollapsed ? "" : "mr-3"} size={20} />
                {!isCollapsed && <span>Search</span>}
              </div>
            </>
          )}
          {/* Weather page removed from desktop sidebar navigation */}
          {/* Menu tab hidden on desktop */}
        </nav>

        <div className="border-t border-gray-200 dark:border-gray-800 mt-auto flex flex-col gap-1 pt-4">
          {hasRouterContext ? (
            <Link
              to="/settings"
              className={cn(
                `flex items-center py-3 rounded-lg`,
                isCollapsed ? "justify-center" : "px-4",
                currentPath === "/settings"
                  ? "bg-[#E6EFFF] text-lishka-blue  "
                  : "text-[#191B1F] hover:bg-gray-100 ",
              )}
            >
              <Settings className={isCollapsed ? "" : "mr-3"} size={20} />
              {!isCollapsed && <span>Settings</span>}
            </Link>
          ) : (
            <div
              className={cn(
                `flex items-center py-3 rounded-lg`,
                isCollapsed ? "justify-center" : "px-4",
                currentPath === "/settings"
                  ? "bg-[#E6EFFF] text-lishka-blue  "
                  : "text-[#191B1F] hover:bg-gray-100 ",
              )}
            >
              <Settings className={isCollapsed ? "" : "mr-3"} size={20} />
              {!isCollapsed && <span>Settings</span>}
            </div>
          )}
          <div
            className={cn(
              `flex items-center py-3 rounded-lg`,
              isCollapsed ? "justify-center" : "px-4",
              currentPath === "/help"
                ? "bg-[#E6EFFF] text-lishka-blue  "
                : "text-[#191B1F] hover:bg-gray-100 ",
            )}
          >
            <HelpCircle className={isCollapsed ? "" : "mr-3"} size={20} />
            {!isCollapsed && <span>Help</span>}
          </div>
          {hasAuthContext && (
            <button
              onClick={async () => {
                try {
                  log("[SideNav] Initiating sign out");
                  if (signOut) {
                    await signOut();
                  } else {
                    // Fallback: clear everything and redirect
                    log("[SideNav] No signOut function, using fallback");
                    localStorage.clear();
                    sessionStorage.clear();
                    window.location.href = ROUTES.LOGIN;
                  }
                  log("[SideNav] Sign out completed");
                } catch (err) {
                  console.error("[SideNav] Sign out error:", err);
                  // Fallback on error: clear everything and redirect
                  localStorage.clear();
                  sessionStorage.clear();
                  window.location.href = ROUTES.LOGIN;
                }
              }}
              className={cn(
                `flex items-center py-3 rounded-lg text-[#191B1F] hover:bg-gray-100 `,
                isCollapsed ? "justify-center" : "px-4",
              )}
            >
              <LogOut className={isCollapsed ? "" : "mr-3"} size={20} />
              {!isCollapsed && <span>Sign Out</span>}
            </button>
          )}
          {hasAuthContext &&
            (loading ? (
              <div
                className={`flex items-center mt-auto rounded-lg ${isCollapsed ? "justify-center py-3" : "px-4 py-3"}`}
              >
                {!isCollapsed ? (
                  <div className="flex items-center">
                    <div className="w-8 h-8 bg-gray-200 dark:bg-gray-700 rounded-full animate-pulse" />
                    <div className="ml-3">
                      <div className="h-4 w-20 bg-gray-200 dark:bg-gray-700 rounded animate-pulse mb-1" />
                      <div className="h-3 w-16 bg-gray-200 dark:bg-gray-700 rounded animate-pulse" />
                    </div>
                  </div>
                ) : (
                  <div className="w-8 h-8 bg-gray-200 dark:bg-gray-700 rounded-full animate-pulse" />
                )}
              </div>
            ) : user ? (
              hasRouterContext ? (
                <Link
                  to="/profile"
                  className={`flex items-center mt-auto hover:bg-gray-100 dark:hover:bg-gray-800 rounded-lg transition-colors ${isCollapsed ? "justify-center py-3" : "px-4 py-3"}`}
                >
                  {!isCollapsed ? (
                    <div className="flex items-center">
                      <Avatar className="w-8 h-8">
                        <AvatarImage src={profile?.avatar_url || undefined} />
                        <AvatarFallback className="text-xs">
                          {profile?.full_name ? (
                            getInitials(profile.full_name)
                          ) : user?.full_name ? (
                            getInitials(user.full_name)
                          ) : (
                            <User className="w-4 h-4" />
                          )}
                        </AvatarFallback>
                      </Avatar>
                      <div className="ml-3">
                        <p className="text-sm font-medium dark:text-white">
                          {profile?.full_name ||
                            user?.full_name ||
                            "Anonymous Angler"}
                        </p>
                        <p className="text-xs text-gray-500 dark:text-gray-400">
                          View profile
                        </p>
                      </div>
                    </div>
                  ) : (
                    <Avatar className="w-8 h-8">
                      <AvatarImage src={profile?.avatar_url || undefined} />
                      <AvatarFallback className="text-xs">
                        {profile?.full_name ? (
                          getInitials(profile.full_name)
                        ) : user?.full_name ? (
                          getInitials(user.full_name)
                        ) : (
                          <User className="w-4 h-4" />
                        )}
                      </AvatarFallback>
                    </Avatar>
                  )}
                </Link>
              ) : (
                <div
                  className={`flex items-center mt-auto rounded-lg ${isCollapsed ? "justify-center py-3" : "px-4 py-3"}`}
                >
                  {!isCollapsed ? (
                    <div className="flex items-center">
                      <Avatar className="w-8 h-8">
                        <AvatarImage src={profile?.avatar_url || undefined} />
                        <AvatarFallback className="text-xs">
                          {profile?.full_name ? (
                            getInitials(profile.full_name)
                          ) : user?.full_name ? (
                            getInitials(user.full_name)
                          ) : (
                            <User className="w-4 h-4" />
                          )}
                        </AvatarFallback>
                      </Avatar>
                      <div className="ml-3">
                        <p className="text-sm font-medium dark:text-white">
                          {profile?.full_name ||
                            user?.full_name ||
                            "Anonymous Angler"}
                        </p>
                        <p className="text-xs text-gray-500 dark:text-gray-400">
                          View profile
                        </p>
                      </div>
                    </div>
                  ) : (
                    <Avatar className="w-8 h-8">
                      <AvatarImage src={profile?.avatar_url || undefined} />
                      <AvatarFallback className="text-xs">
                        {profile?.full_name ? (
                          getInitials(profile.full_name)
                        ) : user?.full_name ? (
                          getInitials(user.full_name)
                        ) : (
                          <User className="w-4 h-4" />
                        )}
                      </AvatarFallback>
                    </Avatar>
                  )}
                </div>
              )
            ) : (
              <div
                className={`flex items-center mt-auto rounded-lg ${isCollapsed ? "justify-center py-3" : "px-4 py-3"} text-gray-500`}
              >
                {!isCollapsed ? (
                  <div className="flex items-center">
                    <Avatar className="w-8 h-8">
                      <AvatarFallback className="text-xs">
                        <User className="w-4 h-4" />
                      </AvatarFallback>
                    </Avatar>
                    <div className="ml-3">
                      <p className="text-sm font-medium dark:text-white">
                        Not logged in
                      </p>
                      <p className="text-xs text-gray-500 dark:text-gray-400">
                        Please sign in
                      </p>
                    </div>
                  </div>
                ) : (
                  <Avatar className="w-8 h-8">
                    <AvatarFallback className="text-xs">
                      <User className="w-4 h-4" />
                    </AvatarFallback>
                  </Avatar>
                )}
              </div>
            ))}
        </div>
      </div>
    </>
  );
};

export default BottomNav;<|MERGE_RESOLUTION|>--- conflicted
+++ resolved
@@ -673,13 +673,8 @@
                 className={cn(
                   `flex items-center py-3 rounded-lg`,
                   isCollapsed ? "justify-center" : "px-4",
-<<<<<<< HEAD
                   currentPath.includes("/search")
-                    ? "bg-[#E6EFFF] text-[#0251FB] "
-=======
-                  currentPath === "/search"
                     ? "bg-[#E6EFFF] text-lishka-blue "
->>>>>>> 491bb8f1
                     : "text-[#191B1F] hover:bg-gray-100 ",
                 )}
               >
