import React, { useState, useEffect, useRef } from "react";
import { Link, useLocation } from "react-router-dom";
import {
  Home,
  Search,
  Cloud,
  Settings,
  HelpCircle,
  ChevronLeft,
  User,
  LogOut,
  Camera,
} from "lucide-react";
import { useAuth } from "@/contexts/auth-context";
import { Avatar, AvatarFallback, AvatarImage } from "@/components/ui/avatar";
import { classifyImage } from "@/lib/image-classification-service";
import { uploadGearImage } from "@/lib/gear-upload-service";
import { log } from "@/lib/logging";
import { config } from "@/lib/config";
import { ROUTES } from "@/lib/routing";
import { cn } from "@/lib/utils";

const BottomNav: React.FC = () => {
  const location = useLocation();
  const currentPath = location.pathname;
  const [isMobile, setIsMobile] = useState(window.innerWidth < 1024);
  const [uploadingPhoto, setUploadingPhoto] = useState(false);
  const [classifyingImage, setClassifyingImage] = useState(false);
  const cameraInputRef = useRef<HTMLInputElement>(null);
  const galleryInputRef = useRef<HTMLInputElement>(null);

  // Map gear type to category - helper function
  const mapGearTypeToCategory = (gearType: string): string => {
    const type = gearType.toLowerCase();
    if (
      type.includes("rod") ||
      type.includes("reel") ||
      type.includes("combo")
    ) {
      return "rods-reels";
    } else if (
      type.includes("lure") ||
      type.includes("jig") ||
      type.includes("spoon")
    ) {
      return "lures-jigs";
    } else if (type.includes("bait") || type.includes("chum")) {
      return "bait-chum";
    } else if (
      type.includes("electronic") ||
      type.includes("finder") ||
      type.includes("gps")
    ) {
      return "electronics";
    } else if (
      type.includes("accessory") ||
      type.includes("hook") ||
      type.includes("sinker") ||
      type.includes("swivel")
    ) {
      return "accessories";
    } else {
      return "other";
    }
  };

  useEffect(() => {
    const handleResize = () => {
      setIsMobile(window.innerWidth < 1024);
    };

    window.addEventListener("resize", handleResize);
    return () => window.removeEventListener("resize", handleResize);
  }, []);

  const handleCameraClick = () => {
    // Open camera directly
    cameraInputRef.current?.click();
  };

  const handlePhotoChange = async (e: React.ChangeEvent<HTMLInputElement>) => {
    const file = e.target.files?.[0];
    if (!file) return;

    // Validate file size (max 15MB)
    if (file.size > 15 * 1024 * 1024) {
      alert(
        `Photo must be less than 15MB (current: ${(file.size / (1024 * 1024)).toFixed(1)}MB)`,
      );
      e.target.value = "";
      return;
    }

    // Validate file type
    if (!file.type.startsWith("image/")) {
      alert("Please select an image file");
      e.target.value = "";
      return;
    }

    // Show progress notification for large files
    if (file.size > 5 * 1024 * 1024) {
      log(
        `🔍 [BOTTOMNAV] Large file detected (${(file.size / (1024 * 1024)).toFixed(1)}MB) - processing may take longer`,
      );
    }

    log(`🔍 [BOTTOMNAV SMART UPLOAD] Photo capture started from bottomnav:`, {
      fileName: file.name,
      fileSize: file.size,
      fileType: file.type,
      fileSizeInMB: (file.size / (1024 * 1024)).toFixed(2),
      lastModified: new Date(file.lastModified).toISOString(),
      source: "bottomnav",
      isFromCamera: e.target === cameraInputRef.current,
      isFromGallery: e.target === galleryInputRef.current,
    });

    setUploadingPhoto(true);
    setClassifyingImage(true);

    try {
      // Step 1: Classify the image
      log("🤖 [BOTTOMNAV] Classifying image...");
      const classification = await classifyImage(file);

      log("🎯 [BOTTOMNAV] Classification result:", classification);
      setClassifyingImage(false);

      // Step 2: Route based on classification
      if (classification.type === "fish") {
        log("🐟 [BOTTOMNAV] Detected fish - using photo upload service");

        // Register callbacks for UI feedback
        const callbackId = `bottomnav-fish-${Date.now()}`;
        const { photoUploadService } = await import(
          "@/lib/photo-upload-service"
        );

        photoUploadService.registerCallbacks(callbackId, {
          onStart: () => {
            log("🔍 [BOTTOMNAV] Fish upload started");
          },
          onProgress: (message: string) => {
            log(`🔍 [BOTTOMNAV] Fish upload progress: ${message}`);
          },
          onSuccess: (result) => {
            log("🔍 [BOTTOMNAV] Fish upload successful:", result);

            // Trigger a custom event to notify other components about the new photo
            log("🔍 [BOTTOMNAV] Dispatching photoUploaded event:", {
              metadata: result.metadata,
              photoUrl: result.photoUrl || result.url,
              source: "bottomnav",
              type: "fish",
              hasFishInfo: !!result.metadata?.fishInfo,
              fishName: result.metadata?.fishInfo?.name,
            });

            window.dispatchEvent(
              new CustomEvent("photoUploaded", {
                detail: {
                  photoUrl: result.photoUrl || result.url,
                  metadata: result.metadata,
                  source: "bottomnav",
                  type: "fish",
                },
              }),
            );

            // Show success message with fish info if available
            let successMsg = "Fish photo uploaded!";
            const fishInfo = result.metadata?.fishInfo;
            if (
              fishInfo &&
              (fishInfo.name !== "Unknown" ||
                fishInfo.estimatedSize !== "Unknown" ||
                fishInfo.estimatedWeight !== "Unknown")
            ) {
              if (fishInfo.name !== "Unknown") {
                successMsg += ` Identified: ${fishInfo.name}`;
                if (fishInfo.confidence > 0) {
                  successMsg += ` (${Math.round(fishInfo.confidence * 100)}% confident)`;
                }
              } else {
                successMsg += " Fish data detected!";
              }
            }

            alert(successMsg);
          },
          onError: (error: string) => {
            console.error("🔍 [BOTTOMNAV] Fish upload error:", error);
            alert(`Fish upload error: ${error}`);
          },
          onComplete: () => {
            log("🔍 [BOTTOMNAV] Fish upload process completed");
            setUploadingPhoto(false);
            photoUploadService.unregisterCallbacks(callbackId);
          },
        });

        // Use the unified PhotoUploadService for fish
        await photoUploadService.uploadPhoto(file, "bottomnav");
      } else if (classification.type === "gear") {
        log("🎣 [BOTTOMNAV] Detected gear - using gear upload service");

        // Use gear upload service
        const gearResult = await uploadGearImage(file);

        if (gearResult.success && gearResult.metadata) {
          log("✅ [BOTTOMNAV] Gear upload successful:", gearResult);

          try {
            // Get the AuthContext to access updateProfile function
            //const authContextModule = await import("@/contexts/auth-context");

            // Get current user from localStorage
            const currentUser = JSON.parse(
              localStorage.getItem(
                "sb-" +
                  config.VITE_SUPABASE_URL?.split("//")[1]?.split(".")[0] +
                  "-auth-token",
              ) || "{}",
            );

            if (currentUser?.user) {
              log("🔍 [BOTTOMNAV] Creating gear item from metadata:", {
                gearName: gearResult.metadata.gearInfo?.name,
                gearType: gearResult.metadata.gearInfo?.type,
                confidence: gearResult.metadata.gearInfo?.confidence,
              });

              // Create gear item from metadata
              const gearItem = {
                id: `gear_${Date.now()}_${Math.random().toString(36).substr(2, 9)}`,
                name: gearResult.metadata.gearInfo?.name || "Unknown Gear",
                category: mapGearTypeToCategory(
                  gearResult.metadata.gearInfo?.type || "other",
                ),
                description: gearResult.metadata.gearInfo?.type || "",
                brand: gearResult.metadata.gearInfo?.brand || "",
                model: gearResult.metadata.gearInfo?.model || "",
                imageUrl: gearResult.metadata.url,
                timestamp: gearResult.metadata.timestamp,
                userConfirmed: false,
                gearType: gearResult.metadata.gearInfo?.type || "unknown",
                aiConfidence: gearResult.metadata.gearInfo?.confidence || 0,
                // Enhanced fields
                size: gearResult.metadata.gearInfo?.size || "",
                weight: gearResult.metadata.gearInfo?.weight || "",
                targetFish: gearResult.metadata.gearInfo?.targetFish || "",
                fishingTechnique:
                  gearResult.metadata.gearInfo?.fishingTechnique || "",
                weatherConditions:
                  gearResult.metadata.gearInfo?.weatherConditions || "",
                waterConditions:
                  gearResult.metadata.gearInfo?.waterConditions || "",
                seasonalUsage:
                  gearResult.metadata.gearInfo?.seasonalUsage || "",
                colorPattern: gearResult.metadata.gearInfo?.colorPattern || "",
                actionType: gearResult.metadata.gearInfo?.actionType || "",
                depthRange: gearResult.metadata.gearInfo?.depthRange || "",
                versatility: gearResult.metadata.gearInfo?.versatility || "",
                compatibleGear:
                  gearResult.metadata.gearInfo?.compatibleGear || "",
                // Debug information
                rawJsonResponse:
                  gearResult.metadata.gearInfo?.rawJsonResponse || "",
                openaiPrompt: gearResult.metadata.gearInfo?.openaiPrompt || "",
              };

              log("🔍 [BOTTOMNAV] Created gear item:", {
                id: gearItem.id,
                name: gearItem.name,
                category: gearItem.category,
                hasImageUrl: !!gearItem.imageUrl,
              });

              // Get current profile from Supabase and update it
              const { supabase } = await import("@/lib/supabase");
              const { data: profile, error: profileError } = await supabase
                .from("profiles")
                .select("gear_items")
                .eq("id", currentUser.user.id)
                .single();

              if (!profileError) {
                const currentGear = profile?.gear_items || [];
                const updatedGear = [
                  gearItem,
                  ...(Array.isArray(currentGear) ? currentGear : []),
                ];

                log("🔍 [BOTTOMNAV] Updating profile with gear:", {
                  currentGearCount: Array.isArray(currentGear)
                    ? currentGear.length
                    : 0,
                  newGearCount: Array.isArray(updatedGear)
                    ? updatedGear.length
                    : 0,
                  newGearId: gearItem.id,
                });

                // Update profile with new gear using direct Supabase call
                const { data: updatedProfile, error: updateError } =
                  await supabase
                    .from("profiles")
                    .update({ gear_items: updatedGear })
                    .eq("id", currentUser.user.id)
                    .select()
                    .single();

                if (!updateError && updatedProfile) {
                  log("✅ [BOTTOMNAV] Gear saved to profile successfully:", {
                    profileId: updatedProfile.id,
                    gearCount: Array.isArray(updatedProfile.gear_items)
                      ? updatedProfile.gear_items.length
                      : 0,
                  });

                  // Force refresh the AuthContext profile to show the new gear immediately
                  try {
                    // Dispatch a custom event to trigger profile refresh
                    window.dispatchEvent(
                      new CustomEvent("profileUpdated", {
                        detail: {
                          updatedProfile,
                          source: "bottomnav-gear-upload",
                          newGearId: gearItem.id,
                        },
                      }),
                    );

                    log("🔍 [BOTTOMNAV] Dispatched profileUpdated event");
                  } catch (eventError) {
                    console.warn(
                      "⚠️ [BOTTOMNAV] Could not dispatch profile update event:",
                      eventError,
                    );
                  }
                } else {
                  console.error(
                    "❌ [BOTTOMNAV] Error saving gear to profile:",
                    updateError,
                  );
                }
              } else {
                console.error(
                  "❌ [BOTTOMNAV] Error fetching profile:",
                  profileError,
                );
              }
            }
          } catch (profileUpdateError) {
            console.error(
              "❌ [BOTTOMNAV] Error updating profile with gear:",
              profileUpdateError,
            );
          }

          // Trigger a custom event to notify other components about the new gear
          window.dispatchEvent(
            new CustomEvent("gearUploaded", {
              detail: {
                metadata: gearResult.metadata,
                source: "bottomnav",
                type: "gear",
              },
            }),
          );

          // Show success message with gear info if available
          let successMsg = "Gear photo uploaded!";
          const gearInfo = gearResult.metadata?.gearInfo;
          if (gearInfo && gearInfo.name !== "Unknown Gear") {
            successMsg += ` Identified: ${gearInfo.name}`;
            if (gearInfo.confidence > 0) {
              successMsg += ` (${Math.round(gearInfo.confidence * 100)}% confident)`;
            }
          }

          alert(successMsg);
        } else {
          console.error("❌ [BOTTOMNAV] Gear upload failed:", gearResult.error);
          alert(`Gear upload error: ${gearResult.error}`);
        }

        setUploadingPhoto(false);
      } else {
        log("❓ [BOTTOMNAV] Unknown content - using default photo upload");

        // Fallback to regular photo upload for unknown content
        const callbackId = `bottomnav-unknown-${Date.now()}`;
        const { photoUploadService } = await import(
          "@/lib/photo-upload-service"
        );

        photoUploadService.registerCallbacks(callbackId, {
          onStart: () => {
            log("🔍 [BOTTOMNAV] Unknown upload started");
          },
          onProgress: (message: string) => {
            log(`🔍 [BOTTOMNAV] Unknown upload progress: ${message}`);
          },
          onSuccess: (result) => {
            log("🔍 [BOTTOMNAV] Unknown upload successful:", result);

            // Trigger a custom event
            log("🔍 [BOTTOMNAV] Dispatching photoUploaded event (unknown):", {
              metadata: result.metadata,
              photoUrl: result.photoUrl || result.url,
              source: "bottomnav",
              type: "unknown",
              hasFishInfo: !!result.metadata?.fishInfo,
              fishName: result.metadata?.fishInfo?.name,
            });

            window.dispatchEvent(
              new CustomEvent("photoUploaded", {
                detail: {
                  photoUrl: result.photoUrl || result.url,
                  metadata: result.metadata,
                  source: "bottomnav",
                  type: "unknown",
                },
              }),
            );

            alert("Photo uploaded successfully!");
          },
          onError: (error: string) => {
            console.error("🔍 [BOTTOMNAV] Unknown upload error:", error);
            alert(`Upload error: ${error}`);
          },
          onComplete: () => {
            log("🔍 [BOTTOMNAV] Unknown upload process completed");
            setUploadingPhoto(false);
            photoUploadService.unregisterCallbacks(callbackId);
          },
        });

        await photoUploadService.uploadPhoto(file, "bottomnav");
      }
    } catch (error: any) {
      console.error("❌ [BOTTOMNAV] Smart upload failed:", error);
      alert(error?.message || "Failed to process photo. Please try again.");
      setUploadingPhoto(false);
      setClassifyingImage(false);
    }

    // Reset file input
    e.target.value = "";
  };

  return (
    <>
      <nav className="lg:hidden fixed bottom-0 left-0 right-0 bg-white dark:bg-black border-t border-gray-200 dark:border-gray-800 z-50 w-full shadow-md">
        <div className="flex justify-around items-center h-16">
          <Link
            to="/"
            className={cn(
              `flex items-center`,
              currentPath === "/"
                ? "text-[#0251FB] "
                : "text-[#191B1F] hover:text-[#0251FB]",
            )}
          >
            <Home size={24} />
          </Link>
          <Link
            to="/search"
            className={cn(
              `flex items-center`,
              currentPath === "/search"
                ? "text-[#0251FB] "
                : "text-[#191B1F] hover:text-[#0251FB]",
            )}
          >
            <Search size={24} />
          </Link>
          {/* Camera button */}
          <button
            onClick={handleCameraClick}
            disabled={uploadingPhoto || classifyingImage}
            className="flex items-center text-[#191B1F] hover:text-[#0251FB] disabled:opacity-50 relative"
          >
            {classifyingImage ? (
              <div className="animate-spin rounded-full h-6 w-6 border-2 border-[#0251FB] border-t-transparent" />
            ) : (
              <Camera size={24} />
            )}
          </button>
          {/* Weather page only available on mobile */}
          {isMobile && (
            <Link
              to="/weather"
              className={cn(
                `flex items-center`,
                currentPath === "/weather"
                  ? "text-[#0251FB] "
                  : "text-[#191B1F] hover:text-[#0251FB]",
              )}
            >
              <Cloud size={24} />
            </Link>
          )}
          <Link
            to="/profile"
            className={cn(
              `flex items-center`,
              currentPath === "/profile"
                ? "text-[#0251FB] "
                : "text-[#191B1F] hover:text-[#0251FB]",
            )}
          >
            <User size={24} />
          </Link>
        </div>
      </nav>

      {/* Hidden file inputs for camera and gallery */}
      <input
        ref={cameraInputRef}
        type="file"
        accept="image/*"
        capture="environment"
        onChange={handlePhotoChange}
        className="hidden"
        disabled={uploadingPhoto || classifyingImage}
      />
      <input
        ref={galleryInputRef}
        type="file"
        accept="image/*"
        onChange={handlePhotoChange}
        className="hidden"
        disabled={uploadingPhoto || classifyingImage}
      />
    </>
  );
};

export const SideNav: React.FC = () => {
  const [isCollapsed, setIsCollapsed] = useState(false);

  // Handle cases where component is rendered outside proper context (like in storyboards)
  let currentPath = "/";
  let user = null;
  let profile = null;
  let loading = false;
  let signOut = null;
  let hasAuthContext = false;
  let hasRouterContext = false;
  const location = useLocation();

  try {
    currentPath = location.pathname;
    hasRouterContext = true;
  } catch {
    // Component is rendered outside Router context
    console.warn("SideNav rendered outside Router context");
    hasRouterContext = false;
  }

  try {
    const authContext = useAuth();
    user = authContext.user;
    profile = authContext.profile;
    loading = authContext.loading;
    signOut = authContext.signOut;
    hasAuthContext = true;
  } catch {
    // Component is rendered outside AuthProvider, use default values
    console.warn("SideNav rendered outside AuthProvider context");
    hasAuthContext = false;
  }

  // Update CSS variable when sidebar state changes
  useEffect(() => {
    document.documentElement.style.setProperty(
      "--sidebar-width",
      isCollapsed ? "4rem" : "16rem",
    );
  }, [isCollapsed]);

  const toggleSidebar = () => {
    setIsCollapsed(!isCollapsed);
  };

  const getInitials = (name: string) => {
    return name
      .split(" ")
      .map((n) => n[0])
      .join("")
      .toUpperCase()
      .slice(0, 2);
  };

  return (
    <>
      {/* Mobile Bottom Nav */}
      <div className="lg:hidden fixed bottom-0 left-0 right-0 z-10 w-full">
        <BottomNav />
      </div>

      {/* Desktop Side Nav */}
      <div
        className={`hidden lg:flex lg:flex-col h-screen bg-white dark:bg-gray-900 border-r border-gray-200 dark:border-gray-800 fixed left-0 top-0 z-50 ${isCollapsed ? "w-16 px-2 py-4 cursor-pointer" : "w-64 p-4"}`}
        onClick={isCollapsed ? toggleSidebar : undefined}
      >
        <div
          className={`flex items-center ${isCollapsed ? "justify-center" : "justify-between"} h-16`}
        >
          <div
            className={`flex items-center gap-2 ${isCollapsed ? "justify-center w-full" : ""}`}
          >
            <Link to="/">
              {isCollapsed ? (
                <img
                  src="https://ghep9tkuzzpsmczw.public.blob.vercel-storage.com/brand-assets/lishka-logo-icon.svg"
                  alt="Lishka Logo"
                  className="h-8 shrink-0 grow-0"
                />
              ) : (
                <div className="animate-fadeIn">
                  <img
                    src="/logo-dark.svg"
                    alt="Fishing AI Logo"
                    className="h-8 shrink-0 grow-0 hidden dark:block"
                  />
                  <img
                    src="/logo-light.svg"
                    alt="Fishing AI Logo"
                    className="h-8 shrink-0 grow-0 dark:hidden"
                  />
                </div>
              )}
            </Link>
          </div>
          {!isCollapsed && (
            <button
              onClick={(e) => {
                e.stopPropagation();
                toggleSidebar();
              }}
              className="p-1 rounded-full hover:bg-gray-100 dark:hover:bg-gray-800 text-gray-500 dark:text-gray-400"
              aria-label="Collapse sidebar"
            >
              <ChevronLeft size={20} />
            </button>
          )}
        </div>

        <nav className="flex-1 flex flex-col gap-1 mt-4">
          {hasRouterContext ? (
            <>
              <Link
                to="/"
                className={cn(
                  `flex items-center py-3 rounded-lg`,
                  isCollapsed ? "justify-center" : "px-4",
                  currentPath === "/"
                    ? "bg-[#E6EFFF] text-[#0251FB]  "
                    : "text-[#191B1F] hover:bg-gray-100 ",
                )}
              >
                <Home className={isCollapsed ? "" : "mr-3"} size={20} />
                {!isCollapsed && <span>Home</span>}
              </Link>
              <Link
                to="/search"
<<<<<<< HEAD
                className={`flex items-center py-3 rounded-lg ${isCollapsed ? "justify-center" : "px-4"} ${currentPath.includes("/search") ? "bg-blue-50 text-[#0251FB] dark:bg-blue-900/30 dark:text-blue-400" : "text-gray-700 hover:bg-gray-100 dark:text-gray-300 dark:hover:bg-gray-800"}`}
=======
                className={cn(
                  `flex items-center py-3 rounded-lg`,
                  isCollapsed ? "justify-center" : "px-4",
                  currentPath === "/search"
                    ? "bg-[#E6EFFF] text-[#0251FB] "
                    : "text-[#191B1F] hover:bg-gray-100 ",
                )}
>>>>>>> 6c7d4aa6
              >
                <Search className={isCollapsed ? "" : "mr-3"} size={20} />
                {!isCollapsed && <span>Search</span>}
              </Link>
            </>
          ) : (
            <>
              <div
                className={cn(
                  `flex items-center py-3 rounded-lg text-[#191B1F] hover:bg-gray-100 `,
                  isCollapsed ? "justify-center" : "px-4",
                )}
              >
                <Home className={isCollapsed ? "" : "mr-3"} size={20} />
                {!isCollapsed && <span>Home</span>}
              </div>
              <div
                className={cn(
                  `flex items-center py-3 rounded-lg text-[#191B1F] hover:bg-gray-100 `,
                  isCollapsed ? "justify-center" : "px-4",
                )}
              >
                <Search className={isCollapsed ? "" : "mr-3"} size={20} />
                {!isCollapsed && <span>Search</span>}
              </div>
            </>
          )}
          {/* Weather page removed from desktop sidebar navigation */}
          {/* Menu tab hidden on desktop */}
        </nav>

        <div className="border-t border-gray-200 dark:border-gray-800 mt-auto flex flex-col gap-1 pt-4">
          {hasRouterContext ? (
            <Link
              to="/settings"
              className={cn(
                `flex items-center py-3 rounded-lg`,
                isCollapsed ? "justify-center" : "px-4",
                currentPath === "/settings"
                  ? "bg-[#E6EFFF] text-[#0251FB]  "
                  : "text-[#191B1F] hover:bg-gray-100 ",
              )}
            >
              <Settings className={isCollapsed ? "" : "mr-3"} size={20} />
              {!isCollapsed && <span>Settings</span>}
            </Link>
          ) : (
            <div
              className={cn(
                `flex items-center py-3 rounded-lg`,
                isCollapsed ? "justify-center" : "px-4",
                currentPath === "/settings"
                  ? "bg-[#E6EFFF] text-[#0251FB]  "
                  : "text-[#191B1F] hover:bg-gray-100 ",
              )}
            >
              <Settings className={isCollapsed ? "" : "mr-3"} size={20} />
              {!isCollapsed && <span>Settings</span>}
            </div>
          )}
          <div
            className={cn(
              `flex items-center py-3 rounded-lg`,
              isCollapsed ? "justify-center" : "px-4",
              currentPath === "/help"
                ? "bg-[#E6EFFF] text-[#0251FB]  "
                : "text-[#191B1F] hover:bg-gray-100 ",
            )}
          >
            <HelpCircle className={isCollapsed ? "" : "mr-3"} size={20} />
            {!isCollapsed && <span>Help</span>}
          </div>
          {hasAuthContext && (
            <button
              onClick={async () => {
                try {
                  log("[SideNav] Initiating sign out");
                  if (signOut) {
                    await signOut();
                  } else {
                    // Fallback: clear everything and redirect
                    log("[SideNav] No signOut function, using fallback");
                    localStorage.clear();
                    sessionStorage.clear();
                    window.location.href = ROUTES.LOGIN;
                  }
                  log("[SideNav] Sign out completed");
                } catch (err) {
                  console.error("[SideNav] Sign out error:", err);
                  // Fallback on error: clear everything and redirect
                  localStorage.clear();
                  sessionStorage.clear();
                  window.location.href = ROUTES.LOGIN;
                }
              }}
              className={cn(
                `flex items-center py-3 rounded-lg text-[#191B1F] hover:bg-gray-100 `,
                isCollapsed ? "justify-center" : "px-4",
              )}
            >
              <LogOut className={isCollapsed ? "" : "mr-3"} size={20} />
              {!isCollapsed && <span>Sign Out</span>}
            </button>
          )}
          {hasAuthContext &&
            (loading ? (
              <div
                className={`flex items-center mt-auto rounded-lg ${isCollapsed ? "justify-center py-3" : "px-4 py-3"}`}
              >
                {!isCollapsed ? (
                  <div className="flex items-center">
                    <div className="w-8 h-8 bg-gray-200 dark:bg-gray-700 rounded-full animate-pulse" />
                    <div className="ml-3">
                      <div className="h-4 w-20 bg-gray-200 dark:bg-gray-700 rounded animate-pulse mb-1" />
                      <div className="h-3 w-16 bg-gray-200 dark:bg-gray-700 rounded animate-pulse" />
                    </div>
                  </div>
                ) : (
                  <div className="w-8 h-8 bg-gray-200 dark:bg-gray-700 rounded-full animate-pulse" />
                )}
              </div>
            ) : user ? (
              hasRouterContext ? (
                <Link
                  to="/profile"
                  className={`flex items-center mt-auto hover:bg-gray-100 dark:hover:bg-gray-800 rounded-lg transition-colors ${isCollapsed ? "justify-center py-3" : "px-4 py-3"}`}
                >
                  {!isCollapsed ? (
                    <div className="flex items-center">
                      <Avatar className="w-8 h-8">
                        <AvatarImage src={profile?.avatar_url || undefined} />
                        <AvatarFallback className="text-xs">
                          {profile?.full_name ? (
                            getInitials(profile.full_name)
                          ) : user?.full_name ? (
                            getInitials(user.full_name)
                          ) : (
                            <User className="w-4 h-4" />
                          )}
                        </AvatarFallback>
                      </Avatar>
                      <div className="ml-3">
                        <p className="text-sm font-medium dark:text-white">
                          {profile?.full_name ||
                            user?.full_name ||
                            "Anonymous Angler"}
                        </p>
                        <p className="text-xs text-gray-500 dark:text-gray-400">
                          View profile
                        </p>
                      </div>
                    </div>
                  ) : (
                    <Avatar className="w-8 h-8">
                      <AvatarImage src={profile?.avatar_url || undefined} />
                      <AvatarFallback className="text-xs">
                        {profile?.full_name ? (
                          getInitials(profile.full_name)
                        ) : user?.full_name ? (
                          getInitials(user.full_name)
                        ) : (
                          <User className="w-4 h-4" />
                        )}
                      </AvatarFallback>
                    </Avatar>
                  )}
                </Link>
              ) : (
                <div
                  className={`flex items-center mt-auto rounded-lg ${isCollapsed ? "justify-center py-3" : "px-4 py-3"}`}
                >
                  {!isCollapsed ? (
                    <div className="flex items-center">
                      <Avatar className="w-8 h-8">
                        <AvatarImage src={profile?.avatar_url || undefined} />
                        <AvatarFallback className="text-xs">
                          {profile?.full_name ? (
                            getInitials(profile.full_name)
                          ) : user?.full_name ? (
                            getInitials(user.full_name)
                          ) : (
                            <User className="w-4 h-4" />
                          )}
                        </AvatarFallback>
                      </Avatar>
                      <div className="ml-3">
                        <p className="text-sm font-medium dark:text-white">
                          {profile?.full_name ||
                            user?.full_name ||
                            "Anonymous Angler"}
                        </p>
                        <p className="text-xs text-gray-500 dark:text-gray-400">
                          View profile
                        </p>
                      </div>
                    </div>
                  ) : (
                    <Avatar className="w-8 h-8">
                      <AvatarImage src={profile?.avatar_url || undefined} />
                      <AvatarFallback className="text-xs">
                        {profile?.full_name ? (
                          getInitials(profile.full_name)
                        ) : user?.full_name ? (
                          getInitials(user.full_name)
                        ) : (
                          <User className="w-4 h-4" />
                        )}
                      </AvatarFallback>
                    </Avatar>
                  )}
                </div>
              )
            ) : (
              <div
                className={`flex items-center mt-auto rounded-lg ${isCollapsed ? "justify-center py-3" : "px-4 py-3"} text-gray-500`}
              >
                {!isCollapsed ? (
                  <div className="flex items-center">
                    <Avatar className="w-8 h-8">
                      <AvatarFallback className="text-xs">
                        <User className="w-4 h-4" />
                      </AvatarFallback>
                    </Avatar>
                    <div className="ml-3">
                      <p className="text-sm font-medium dark:text-white">
                        Not logged in
                      </p>
                      <p className="text-xs text-gray-500 dark:text-gray-400">
                        Please sign in
                      </p>
                    </div>
                  </div>
                ) : (
                  <Avatar className="w-8 h-8">
                    <AvatarFallback className="text-xs">
                      <User className="w-4 h-4" />
                    </AvatarFallback>
                  </Avatar>
                )}
              </div>
            ))}
        </div>
      </div>
    </>
  );
};

export default BottomNav;<|MERGE_RESOLUTION|>--- conflicted
+++ resolved
@@ -670,17 +670,13 @@
               </Link>
               <Link
                 to="/search"
-<<<<<<< HEAD
-                className={`flex items-center py-3 rounded-lg ${isCollapsed ? "justify-center" : "px-4"} ${currentPath.includes("/search") ? "bg-blue-50 text-[#0251FB] dark:bg-blue-900/30 dark:text-blue-400" : "text-gray-700 hover:bg-gray-100 dark:text-gray-300 dark:hover:bg-gray-800"}`}
-=======
                 className={cn(
                   `flex items-center py-3 rounded-lg`,
                   isCollapsed ? "justify-center" : "px-4",
-                  currentPath === "/search"
+                  currentPath.includes("/search")
                     ? "bg-[#E6EFFF] text-[#0251FB] "
                     : "text-[#191B1F] hover:bg-gray-100 ",
                 )}
->>>>>>> 6c7d4aa6
               >
                 <Search className={isCollapsed ? "" : "mr-3"} size={20} />
                 {!isCollapsed && <span>Search</span>}
