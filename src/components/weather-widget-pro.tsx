import React, { useState, useMemo } from "react";
import { formatTemperature, formatSpeed } from "@/lib/unit-conversion";

// Add global type for window.mapSelectionState
declare global {
  interface Window {
    mapSelectionState?: {
      selectedPosition: [number, number] | null;
      locationName: string;
    };
  }
}
import { Card } from "./ui/card";
import { Tabs, TabsContent, TabsList, TabsTrigger } from "./ui/tabs";
import { Badge } from "./ui/badge";
import { Button } from "./ui/button";
import {
  Loader2,
  Waves,
  Wind,
  Droplets,
  Thermometer,
  Ship,
  CloudRain,
  Sun,
  CloudSun,
  MapPin,
  RefreshCw,
  Info,
  Navigation,
  Layers,
  Moon,
  Cloud,
  CloudFog,
  CloudDrizzle,
  CloudSnow,
  CloudHail,
  CloudLightning,
  Umbrella,
  Gauge,
  Fish,
} from "lucide-react";
import LocationModal from "./location-modal";
import { log } from "@/lib/logging";
import WeatherWidgetProSkeleton from "./skeletons/weather-widget-pro-skeleton";
import {
  useUserLocation,
  LocationData,
  useWeatherData,
  useFishingAdvice,
  CurrentConditions,
} from "@/hooks/queries/location";
import { cn } from "@/lib/utils";
import { useAuth } from "@/contexts/auth-context";
import { useProfile } from "@/hooks/queries/profile";

const WeatherWidget: React.FC<{
  userLocation?: LocationData;
  onLocationUpdate?: (location: LocationData) => void;
  className?: string;
}> = ({ onLocationUpdate, className }) => {
  // eslint-disable-next-line @typescript-eslint/no-unused-vars
  const [currentIndex, setCurrentIndex] = useState(0);
  const [showLocationModal, setShowLocationModal] = useState(false);
  // eslint-disable-next-line @typescript-eslint/no-unused-vars
  const [isLoadingRecommendation, setIsLoadingRecommendation] = useState(false);
  const [activeTab, setActiveTab] = useState("inshore");
  const { user } = useAuth();
  const { isLoading: isLoadingProfile } = useProfile(user?.id);

  // Use React Query location hook
  const {
    location,
    isLoading: isLoadingLocation,

    updateLocationAsync,

    refreshLocationAsync,
  } = useUserLocation();

  // Use React Query weather data hook
  const {
    weatherData,
    isLoading: isLoadingWeather,

    isError: isWeatherError,

    refreshWeatherAsync,
    isRefreshing: isRefreshingWeather,
    getWeatherCondition,
    lastUpdated,
  } = useWeatherData(location);

  // Create current conditions object for fishing advice
  const currentConditions: CurrentConditions | null = useMemo(() => {
    if (!weatherData || !location) return null;

    // Get current hour index
    const findCurrentHourIndex = () => {
      if (!weatherData?.hourly?.time || weatherData.hourly.time.length === 0) {
        return 0;
      }

      const now = Math.floor(Date.now() / 1000);
      let closestIndex = 0;
      let smallestDiff = Infinity;

      weatherData.hourly.time.forEach((time, index) => {
        const timeValue =
          typeof time === "string"
            ? Math.floor(new Date(time).getTime() / 1000)
            : time;
        const diff = Math.abs(timeValue - now);
        if (diff < smallestDiff) {
          smallestDiff = diff;
          closestIndex = index;
        }
      });

      return closestIndex;
    };

    const currentHourIndex = findCurrentHourIndex();
    const waveHeights =
      weatherData.hourly.wave_height?.slice(
        currentHourIndex,
        currentHourIndex + 1,
<<<<<<< HEAD
      ) || [];
    const waveDirections =
      weatherData.hourly.wave_direction?.slice(
        currentHourIndex,
        currentHourIndex + 1,
=======
>>>>>>> 88f8a876
      ) || [];
    // const waveDirections =
    //   weatherData.hourly.wave_direction?.slice(
    //     currentHourIndex,
    //     currentHourIndex + 1
    //   ) || [];
    const swellWaveHeights =
      weatherData.hourly.swell_wave_height?.slice(
        currentHourIndex,
        currentHourIndex + 1,
      ) || [];
    const swellWavePeriods =
      weatherData.hourly.swell_wave_period?.slice(
        currentHourIndex,
        currentHourIndex + 1,
      ) || [];
    const windSpeeds =
      weatherData.hourly.wind_speed_10m.slice(
        currentHourIndex,
        currentHourIndex + 1,
      ) || [];
    const windDirections =
      weatherData.hourly.wind_direction_10m.slice(
        currentHourIndex,
        currentHourIndex + 1,
      ) || [];
    const temperatures =
      weatherData.hourly.temperature_2m.slice(
        currentHourIndex,
        currentHourIndex + 1,
      ) || [];

    return {
      temperature: temperatures[0] ?? null,
      windSpeed: windSpeeds[0] ?? null,
      windDirection: windDirections[0] ?? null,
      waveHeight: waveHeights[0] ?? null,
      swellWaveHeight: swellWaveHeights[0] ?? null,
      swellWavePeriod: swellWavePeriods[0] ?? null,
      weatherCondition: getWeatherCondition(),
    };
  }, [weatherData, location, getWeatherCondition]);

  // Use React Query fishing advice hook
  const {
    fishingAdvice,
    isLoading: isLoadingFishingAdvice,
    refreshFishingAdviceAsync,
  } = useFishingAdvice(location, currentConditions);

  // Removed chart refs as we're using card-based display instead

  // Handle location update
  const handleLocationUpdate = async (newLocation: LocationData) => {
    try {
      // Update location using React Query mutation
      await updateLocationAsync(newLocation);

      // Notify parent component if callback provided
      if (onLocationUpdate) {
        onLocationUpdate(newLocation);
      }

      // Close the location modal
      setShowLocationModal(false);
    } catch (error) {
      console.error("Error updating location:", error);
    }
  };

  // Removed chart drawing effect as we're using card-based display instead

  // Removed chart drawing functions as we're using card-based display instead

  // Format time for display
  const formatTime = (timeString: number | string) => {
    try {
      const date =
        typeof timeString === "number"
          ? new Date(timeString * 1000)
          : new Date(timeString);
      if (isNaN(date.getTime())) return "--:--";
      return date.toLocaleTimeString([], {
        hour: "2-digit",
        minute: "2-digit",
      });
    } catch (err) {
      console.error("Error formatting time:", err);
      return "--:--";
    }
  };

  // Get wind direction as compass direction
  const getWindDirection = (degrees: number) => {
    const directions = ["N", "NE", "E", "SE", "S", "SW", "W", "NW"];
    const index = Math.round(degrees / 45) % 8;
    return directions[index];
  };

  // Get direction arrow based on degrees
  const getDirectionArrow = (degrees: number) => {
    // Rotate the arrow based on the direction (North is 0 degrees)
    return (
      <div className="inline-flex items-center justify-center">
        <div
          className="transform text-[#0251FB]"
          style={{ transform: `rotate(${degrees}deg)` }}
        >
          ↑
        </div>
      </div>
    );
  };

  // Calculate fishing conditions rating
  const getFishingConditionsRating = (
    waveHeight: number | null,
    windSpeed: number | null,
    swellWavePeriod: number | null,
  ) => {
    // If any of the required data is missing, return "Unknown"
    if (waveHeight === null || windSpeed === null) {
      return "Unknown";
    }

    // Lower wave height, moderate wind speeds, and longer wave periods are generally better for fishing
    let score = 0;
    let factorsUsed = 0;

    // Wave height factor (lower is better)
    if (waveHeight !== null) {
      factorsUsed++;
      if (waveHeight < 0.3) score += 5;
      else if (waveHeight < 0.7) score += 4;
      else if (waveHeight < 1.2) score += 3;
      else if (waveHeight < 2) score += 2;
      else if (waveHeight < 3) score += 1;
    }

    // Wind speed factor (moderate is best)
    if (windSpeed !== null) {
      factorsUsed++;
      if (windSpeed < 5) score += 3;
      else if (windSpeed < 15) score += 5;
      else if (windSpeed < 25) score += 3;
      else if (windSpeed < 35) score += 1;
    }

    // Swell wave period factor (longer is better for stability)
    if (swellWavePeriod !== null) {
      factorsUsed++;
      if (swellWavePeriod > 10) score += 5;
      else if (swellWavePeriod > 8) score += 4;
      else if (swellWavePeriod > 6) score += 3;
      else if (swellWavePeriod > 4) score += 2;
      else score += 1;
    }

    // If we don't have any factors, return "Unknown"
    if (factorsUsed === 0) return "Unknown";

    // Calculate final rating
    const totalScore = score / factorsUsed; // Average of available factors

    if (totalScore >= 4.5) return "Excellent";
    if (totalScore >= 3.5) return "Good";
    if (totalScore >= 2.5) return "Fair";
    return "Poor";
  };

  // Get weather icon based on WMO weather code
  const getWeatherIcon = () => {
    if (!weatherData) return <CloudSun className="h-8 w-8 text-gray-500" />;

    // Use current weather code if available, otherwise use the first hourly code
    const weatherCode =
      weatherData.current?.weather_code ??
      (weatherData.hourly.weather_code &&
      weatherData.hourly.weather_code.length > 0
        ? weatherData.hourly.weather_code[0]
        : null);
    const isDay = weatherData.current?.is_day ?? 1; // Default to day if not specified

    if (weatherCode === null) {
      return <CloudSun className="h-8 w-8 text-gray-500" />;
    }

    switch (true) {
      case weatherCode === 0:
        return isDay ? (
          <Sun className="h-8 w-8 text-yellow-500" />
        ) : (
          <Moon className="h-8 w-8 text-blue-200" />
        );
      case weatherCode === 1:
        return isDay ? (
          <Sun className="h-8 w-8 text-yellow-500" />
        ) : (
          <Moon className="h-8 w-8 text-blue-200" />
        );
      case weatherCode === 2:
        return isDay ? (
          <Sun className="h-8 w-8 text-yellow-500" />
        ) : (
          <Moon className="h-8 w-8 text-blue-200" />
        );
      case weatherCode === 3:
        return <Cloud className="h-8 w-8 text-gray-500" />;
      case weatherCode >= 45 && weatherCode <= 49:
        return <CloudFog className="h-8 w-8 text-gray-400" />;
      case weatherCode >= 51 && weatherCode <= 55:
        return <CloudDrizzle className="h-8 w-8 text-blue-400" />;
      case weatherCode >= 56 && weatherCode <= 57:
        return <CloudSnow className="h-8 w-8 text-blue-300" />;
      case weatherCode >= 61 && weatherCode <= 65:
        return <CloudRain className="h-8 w-8 text-white" />;
      case weatherCode >= 66 && weatherCode <= 67:
        return <CloudHail className="h-8 w-8 text-blue-300" />;
      case weatherCode >= 71 && weatherCode <= 77:
        return <CloudSnow className="h-8 w-8 text-blue-200" />;
      case weatherCode >= 80 && weatherCode <= 82:
        return <CloudRain className="h-8 w-8 text-blue-500" />;
      case weatherCode >= 85 && weatherCode <= 86:
        return <CloudSnow className="h-8 w-8 text-blue-200" />;
      case weatherCode >= 95 && weatherCode <= 99:
        return <CloudLightning className="h-8 w-8 text-yellow-500" />;
      default:
        return <CloudSun className="h-8 w-8 text-gray-500" />;
    }
  };

  // Get marine advice based on current conditions
  const getMarineAdvice = () => {
    if (!weatherData || !currentConditions) {
      return "Marine data not available";
    }

    const waveHeight = currentConditions.waveHeight;
    const windSpeed = currentConditions.windSpeed;
    //const swellPeriod = currentConditions.swellWavePeriod;

    let advice = "";

    // Wave height assessment
    if (waveHeight !== null && typeof waveHeight === "number") {
      if (waveHeight < 0.5) {
        advice += "Calm seas with minimal waves. Excellent for small vessels. ";
      } else if (waveHeight < 1.0) {
        advice += "Light chop with small waves. Good for most boats. ";
      } else if (waveHeight < 2.0) {
        advice += "Moderate waves. Use caution with smaller vessels. ";
      } else if (waveHeight < 3.0) {
        advice += "Rough seas with significant waves. Small craft advisory. ";
      } else {
        advice += "Dangerous wave conditions. Consider postponing trip. ";
      }
    }

    // Wind assessment
    if (windSpeed !== null && typeof windSpeed === "number") {
      if (windSpeed < 10) {
        advice += "Light winds favorable for fishing. ";
      } else if (windSpeed < 20) {
        advice += "Moderate winds may affect casting and boat positioning. ";
      } else if (windSpeed < 30) {
        advice += "Strong winds will make fishing challenging. ";
      } else {
        advice += "High winds create unsafe boating conditions. ";
      }
    }

    return advice.trim();
  };

  const handleRefresh = async () => {
    if (location && location.latitude && location.longitude) {
      try {
        // Reset states and clear cached data
        setCurrentIndex(0);

        // Trigger a fresh fetch using React Query mutations
        await Promise.all([
          refreshLocationAsync(),
          refreshWeatherAsync(),
          refreshFishingAdviceAsync(),
        ]);
      } catch (error) {
        console.error("Error refreshing data:", error);
      }
    }
  };

  const disableRefreshBtn = useMemo(() => {
    return isRefreshingWeather || isLoadingWeather || isLoadingLocation;
  }, [isRefreshingWeather, isLoadingWeather, isLoadingLocation]);

  // Find the current hour index in the hourly data
  const findCurrentHourIndex = () => {
    if (!weatherData?.hourly?.time || weatherData.hourly.time.length === 0) {
      return 0;
    }

    const now = Math.floor(Date.now() / 1000); // Current time in seconds
    let closestIndex = 0;
    let smallestDiff = Infinity;

    // Find the closest time to now
    weatherData.hourly.time.forEach((time, index) => {
      const timeValue =
        typeof time === "string"
          ? Math.floor(new Date(time).getTime() / 1000)
          : time;
      const diff = Math.abs(timeValue - now);
      if (diff < smallestDiff) {
        smallestDiff = diff;
        closestIndex = index;
      }
    });

    return closestIndex;
  };

  // Get current hour index
  const currentHourIndex = findCurrentHourIndex();

  // Get current time and next few hours starting from current hour
  const times =
    weatherData?.hourly?.time?.slice(currentHourIndex, currentHourIndex + 24) ||
    [];
  const waveHeights =
    weatherData?.hourly?.wave_height?.slice(
      currentHourIndex,
      currentHourIndex + 24,
    ) || Array(24).fill(null);
  const waveDirections =
    weatherData?.hourly?.wave_direction?.slice(
      currentHourIndex,
      currentHourIndex + 24,
    ) || Array(24).fill(null);
  const swellWaveHeights =
    weatherData?.hourly?.swell_wave_height?.slice(
      currentHourIndex,
      currentHourIndex + 24,
    ) || Array(24).fill(null);
  const swellWaveDirections =
    weatherData?.hourly?.swell_wave_direction?.slice(
      currentHourIndex,
      currentHourIndex + 24,
    ) || Array(24).fill(null);
  const swellWavePeriods =
    weatherData?.hourly?.swell_wave_period?.slice(
      currentHourIndex,
      currentHourIndex + 24,
    ) || Array(24).fill(null);
  // Define wavePeriods as swellWavePeriods for backward compatibility
  const wavePeriods = swellWavePeriods;
  const windSpeeds =
    weatherData?.hourly?.wind_speed_10m?.slice(
      currentHourIndex,
      currentHourIndex + 24,
    ) || [];
  const windDirections =
    weatherData?.hourly?.wind_direction_10m?.slice(
      currentHourIndex,
      currentHourIndex + 24,
    ) || [];
  const temperatures =
    weatherData?.hourly?.temperature_2m?.slice(
      currentHourIndex,
      currentHourIndex + 24,
    ) || [];

  // Calculate precipitation forecast for the next 6 hours and 24 hours
  const precipitationForecast = (() => {
    // Default empty forecast
    const emptyForecast = {
      chance: 0,
      amount: 0,
      hourByHour: [],
    };

    // Check if we have precipitation probability data
    if (
      !weatherData?.hourly?.precipitation_probability ||
      !weatherData?.hourly?.precipitation
    ) {
      return emptyForecast;
    }

    // Get precipitation data for next 6 hours
    const probabilities =
      weatherData?.hourly?.precipitation_probability?.slice(
        currentHourIndex,
        currentHourIndex + 6,
      ) || [];
    const amounts =
      weatherData?.hourly?.precipitation?.slice(
        currentHourIndex,
        currentHourIndex + 6,
      ) || [];

    // If no valid data, return empty forecast
    if (!probabilities.length || !amounts.length) {
      return emptyForecast;
    }

    // Calculate maximum probability in the next 6 hours
    const maxProbability = Math.max(...probabilities.filter((p) => p !== null));

    // Calculate weighted average of precipitation amount (earlier hours weighted more)
    const weights = [0.35, 0.25, 0.15, 0.1, 0.1, 0.05]; // Weights sum to 1
    let weightedAmount = 0;
    let validWeightSum = 0;

    for (let i = 0; i < 6; i++) {
      if (amounts[i] !== null && amounts[i] !== undefined) {
        weightedAmount += amounts[i] * weights[i];
        validWeightSum += weights[i];
      }
    }

    // Adjust for missing values
    const finalAmount =
      validWeightSum > 0 ? weightedAmount / validWeightSum : 0;

    // Create hour-by-hour forecast
    const hourByHour = [];
    for (let i = 0; i < 6; i++) {
      if (probabilities[i] !== null && probabilities[i] !== undefined) {
        hourByHour.push({
          hour: i,
          probability: probabilities[i],
          amount: amounts[i] !== null ? amounts[i] : 0,
        });
      }
    }

    return {
      chance: maxProbability || 0,
      amount: parseFloat(finalAmount.toFixed(1)),
      hourByHour,
    };
  })();

  // Log the data for debugging
  log("Current weather data for display:", {
    location: location?.name,
    temperature: temperatures[0],
    windSpeed: windSpeeds[0],
    waveHeight: waveHeights[0],
    wavePeriod: wavePeriods[0],
    allTemps: temperatures.slice(0, 5),
  });

  // Create current conditions object with fresh data for display
  const displayConditions = {
    waveHeight:
      weatherData?.current?.wave_height ||
      (waveHeights.length > 0 ? waveHeights[0] : null),
    waveDirection:
      weatherData?.current?.wave_direction ||
      (waveDirections.length > 0 ? waveDirections[0] : null),
    swellWaveHeight:
      weatherData?.current?.swell_wave_height ||
      (swellWaveHeights.length > 0 ? swellWaveHeights[0] : null),
    swellWaveDirection:
      weatherData?.current?.swell_wave_direction ||
      (swellWaveDirections.length > 0 ? swellWaveDirections[0] : null),
    swellWavePeriod:
      weatherData?.current?.swell_wave_period ||
      (swellWavePeriods.length > 0 ? swellWavePeriods[0] : null),
    windSpeed: windSpeeds.length > 0 ? windSpeeds[0] : null,
    windDirection: windDirections.length > 0 ? windDirections[0] : null,
    windGusts: weatherData?.current?.wind_gusts_10m || null,
    temperature: temperatures.length > 0 ? temperatures[0] : null,
    fishingConditions: getFishingConditionsRating(
      weatherData?.current?.wave_height ||
        (waveHeights.length > 0 ? waveHeights[0] : null),
      windSpeeds.length > 0 ? windSpeeds[0] : null,
      weatherData?.current?.swell_wave_period ||
        (swellWavePeriods.length > 0 ? swellWavePeriods[0] : null),
    ),
  };

  // Log the current conditions to verify
  log("Final current conditions:", displayConditions);

  if (isLoadingLocation || isLoadingWeather || isLoadingProfile) {
    return <WeatherWidgetProSkeleton />;
  }

  if (!location && !isLoadingLocation) {
    return (
      <div className="flex flex-col justify-center items-center h-64 bg-gray-50 dark:bg-gray-800 rounded-lg p-6 border-r-0">
        <MapPin className="h-12 w-12 text-gray-400 dark:text-gray-500 mb-4" />
        <p className="text-lg font-medium text-gray-700 dark:text-gray-300 mb-2 text-center">
          No location set
        </p>
        <p className="text-sm text-gray-600 dark:text-gray-400 mb-4 text-center">
          Please set your location to get weather data
        </p>
        <Button
          onClick={() => setShowLocationModal(true)}
          className="bg-[#0251FB] dark:bg-blue-700 text-white hover:bg-[#0251FB]/90 dark:hover:bg-blue-600 rounded-full"
        >
          <MapPin className="mr-2 h-4 w-4" /> Set Location
        </Button>
      </div>
    );
  }

  if (isWeatherError || !weatherData) {
    return (
      <Card className="p-4 bg-red-50 dark:bg-red-900/20 border-red-200 dark:border-red-900 shadow-sm">
        <div className="text-sm text-gray-700 dark:text-red-300 space-y-2">
          <p>This could be happening because:</p>
          <ul className="list-disc pl-5">
            <li>The Open-Meteo API may be temporarily unavailable</li>
            <li>There might be a network issue with your connection</li>
            <li>
              There might be a CORS issue with the API in this environment
            </li>
          </ul>
          <p className="mt-3 text-xs">
            Please try again later or check your internet connection.
          </p>
        </div>
      </Card>
    );
  }

  return (
<<<<<<< HEAD
    <div className="space-y-4 max-w-full overflow-x-hidden w-full lg:px-4">
      {/* Location Button */}
=======
    <div
      className={cn(
        "space-y-4 max-w-full overflow-x-hidden w-full py-4 lg:px-4",
        className,
      )}
    >
      {/* Location Button */}
      <div className="flex justify-between items-center">
        <Button
          variant="ghost"
          size="sm"
          onClick={() => setShowLocationModal(true)}
          className="flex items-center text-[#0251FB] dark:text-blue-400 hover:bg-blue-50 dark:hover:bg-blue-900/20"
        >
          <MapPin className="h-5 w-5 mr-1" />
          <span className="font-medium">
            {typeof location?.name === "string"
              ? location.name.replace(/^"|"$/g, "")
              : "Unknown Location"}
          </span>
        </Button>
        <Button
          variant="ghost"
          size="sm"
          disabled={disableRefreshBtn}
          onClick={handleRefresh}
          className={cn(
            "text-[#0251FB] dark:text-blue-400 hover:bg-blue-50 dark:hover:bg-blue-900/20",
            disableRefreshBtn && "opacity-50 cursor-not-allowe animate-spin",
          )}
        >
          <RefreshCw className="h-4 w-4" />
        </Button>
      </div>

>>>>>>> 88f8a876
      {/* Location Modal */}

      {/* Weather Card - Enhanced Weather Data */}
      <Card className="p-6 bg-gradient-to-br from-[#0251FB] to-[#1E40AF] text-white overflow-hidden relative shadow-md rounded-xl border-0">
        <div className="flex justify-between items-start">
          <div>
            <h2 className="text-lg font-medium opacity-90">
              {new Date().toLocaleDateString(undefined, {
                weekday: "long",
                day: "numeric",
                month: "long",
              })}
            </h2>
            <p className="text-sm opacity-80">{getWeatherCondition()}</p>
          </div>
          <div className="p-2 bg-white/10 rounded-full">{getWeatherIcon()}</div>
        </div>

        <div className="mt-6 mb-6">
          <div className="flex items-baseline">
            <span className="text-6xl font-bold">
              {weatherData?.current?.temperature_2m !== undefined &&
              weatherData.current.temperature_2m !== null
                ? formatTemperature(weatherData.current.temperature_2m).split(
                    " ",
                  )[0]
                : currentConditions.temperature !== null
                  ? formatTemperature(currentConditions.temperature).split(
                      " ",
                    )[0]
                  : "-"}
            </span>
          </div>
          <p className="text-sm mt-2 opacity-90">
            Feels like{" "}
            {weatherData?.current?.apparent_temperature !== undefined &&
            weatherData.current.apparent_temperature !== null
              ? formatTemperature(
                  weatherData.current.apparent_temperature,
                ).split(" ")[0]
              : currentConditions.temperature !== null
                ? formatTemperature(currentConditions.temperature).split(" ")[0]
                : "-"}
            <br />
            {weatherData?.daily?.temperature_2m_max &&
            weatherData?.daily?.temperature_2m_min &&
            weatherData.daily.temperature_2m_max[0] !== null &&
            weatherData.daily.temperature_2m_min[0] !== null
              ? `Today: ${formatTemperature(weatherData.daily.temperature_2m_min[0]).split(" ")[0]} to ${formatTemperature(weatherData.daily.temperature_2m_max[0]).split(" ")[0]}`
              : temperatures &&
                  temperatures.length > 0 &&
                  temperatures.some((t) => t !== null)
                ? `Today: ${formatTemperature(Math.min(...temperatures.filter((t) => t !== null).slice(0, 24))).split(" ")[0]} to ${formatTemperature(Math.max(...temperatures.filter((t) => t !== null).slice(0, 24))).split(" ")[0]}`
                : "Today: - to -"}
          </p>
        </div>

        <div className="grid grid-cols-3 gap-2 bg-black/20 p-3 rounded-xl">
          <div className="flex flex-col items-center">
            <div className="flex items-center justify-center mb-1">
              <Wind className="h-4 w-4 mr-1 text-blue-200" />
            </div>
            <p className="text-lg font-semibold">
              {weatherData?.current?.wind_speed_10m !== undefined &&
              weatherData.current.wind_speed_10m !== null
                ? `${Math.round(weatherData.current.wind_speed_10m)}`
                : currentConditions.windSpeed !== null
                  ? `${Math.round(currentConditions.windSpeed)}`
                  : "-"}
              {weatherData?.current?.wind_gusts_10m !== undefined &&
                weatherData?.current?.wind_gusts_10m !== null && (
                  <span className="text-sm ml-1">
                    ({Math.round(weatherData.current.wind_gusts_10m)})
                  </span>
                )}
            </p>
            <p className="text-xs opacity-80">km/h (gusts)</p>
          </div>
          <div className="flex flex-col items-center">
            <div className="flex items-center justify-center mb-1">
              <Umbrella className="h-4 w-4 mr-1 text-blue-200" />
            </div>
            <p className="text-lg font-semibold">
              {precipitationForecast.chance > 0
                ? `${precipitationForecast.chance}%`
                : weatherData?.hourly?.precipitation_probability &&
                    weatherData.hourly.precipitation_probability.length > 0 &&
                    weatherData.hourly.precipitation_probability[0] !== null
                  ? `${weatherData.hourly.precipitation_probability[0]}%`
                  : "0%"}
            </p>
            <p className="text-xs opacity-80">6h Precip</p>
          </div>
          <div className="flex flex-col items-center">
            <div className="flex items-center justify-center mb-1">
              <Gauge className="h-4 w-4 mr-1 text-blue-200" />
            </div>
            <p className="text-lg font-semibold">
              {weatherData?.daily?.uv_index_max &&
              weatherData.daily.uv_index_max.length > 0 &&
              weatherData.daily.uv_index_max[0] !== null
                ? `${Math.round(weatherData.daily.uv_index_max[0])}`
                : "-"}
            </p>
            <p className="text-xs opacity-80">UV Index</p>
          </div>
        </div>

        {/* Sunrise/Sunset */}
        <div className="mt-4 flex justify-between items-center bg-black/10 p-3 rounded-xl">
          <div className="flex items-center">
            <Sun className="h-4 w-4 mr-2 text-yellow-300" />
            <div>
              <p className="text-xs opacity-80">Sunrise</p>
              <p className="text-sm font-medium">
                {!weatherData?.daily?.sunrise || !weatherData.daily.sunrise[0]
                  ? "-"
                  : new Date(weatherData.daily.sunrise[0]).toLocaleTimeString(
                      [],
                      { hour: "2-digit", minute: "2-digit" },
                    )}
              </p>
            </div>
          </div>
          <div className="flex items-center">
            <Moon className="h-4 w-4 mr-2 text-blue-200" />
            <div>
              <p className="text-xs opacity-80">Sunset</p>
              <p className="text-sm font-medium">
                {!weatherData?.daily?.sunset || !weatherData.daily.sunset[0]
                  ? "-"
                  : new Date(weatherData.daily.sunset[0]).toLocaleTimeString(
                      [],
                      { hour: "2-digit", minute: "2-digit" },
                    )}
              </p>
            </div>
          </div>
        </div>
      </Card>
      {/* Marine Card - Fishing Conditions */}
      <Card className="p-6 bg-[#1E40AF] text-white overflow-hidden relative shadow-md mt-4 rounded-xl border border-[] border-0">
        <div className="flex justify-between items-start">
          <div>
            <h2 className="text-lg font-medium opacity-90">
              Marine Conditions
            </h2>
            <p className="text-sm opacity-80">Fishing Forecast</p>
          </div>
          <div className="p-2 bg-white/10 rounded-full">
            <Ship className="h-8 w-8 text-white" />
          </div>
        </div>

        <div className="mt-4 mb-6">
          <div className="flex items-center gap-2">
            <Badge
              className={`
              ${displayConditions.fishingConditions === "Excellent" ? "bg-green-100 text-green-800 dark:bg-green-900 dark:text-green-100" : ""}
              ${displayConditions.fishingConditions === "Good" ? "bg-blue-100 text-blue-800 dark:bg-blue-900 dark:text-blue-100" : ""}
              ${displayConditions.fishingConditions === "Fair" ? "bg-yellow-100 text-yellow-800 dark:bg-yellow-900 dark:text-yellow-100" : ""}
              ${displayConditions.fishingConditions === "Poor" ? "bg-red-100 text-red-800 dark:bg-red-900 dark:text-red-100" : ""}
              text-sm px-3 py-1
            `}
            >
              {displayConditions.fishingConditions}
            </Badge>
            {isLoadingRecommendation && (
              <div className="ml-2">
                <Loader2 className="h-4 w-4 animate-spin text-white" />
              </div>
            )}
          </div>
          <div className="space-y-3 mt-3">
            <div>
              <p className="text-sm">{getMarineAdvice()}</p>
            </div>
          </div>
        </div>

        <div className="grid grid-cols-3 gap-2 bg-black/20 p-3 rounded-xl">
          <div className="flex flex-col items-center">
            <p className="text-lg font-semibold">
              {displayConditions.waveHeight !== null &&
              typeof displayConditions.waveHeight === "number"
                ? displayConditions.waveHeight.toFixed(1)
                : "-"}{" "}
              {displayConditions.waveHeight !== null &&
              typeof displayConditions.waveHeight === "number"
                ? weatherData?.hourly_units?.wave_height || "m"
                : ""}
            </p>
            <p className="text-xs opacity-80">Wave Height</p>
          </div>
          <div className="flex flex-col items-center">
            <div className="flex items-center gap-1">
              <p className="text-lg font-semibold">
                {displayConditions.waveDirection !== null
                  ? getWindDirection(displayConditions.waveDirection)
                  : "-"}
              </p>
              {displayConditions.waveDirection !== null && (
                <span className="text-lg">
                  {getDirectionArrow(displayConditions.waveDirection)}
                </span>
              )}
            </div>
            <p className="text-xs opacity-80">Wave Direction</p>
          </div>
          <div className="flex flex-col items-center">
            <p className="text-lg font-semibold">
              {weatherData?.hourly?.visibility &&
              weatherData.hourly.visibility.length > 0 &&
              weatherData.hourly.visibility[0] !== null
                ? `${(weatherData.hourly.visibility[0] / 1000).toFixed(1)} km`
                : "-"}
            </p>
            <p className="text-xs opacity-80">Visibility</p>
          </div>
        </div>
        <div className="grid grid-cols-3 gap-1 sm:gap-2 bg-black/20 p-2 sm:p-3 rounded-xl mt-2">
          <div className="flex flex-col items-center">
            <p className="text-lg font-semibold">
              {displayConditions.swellWaveHeight !== null &&
              typeof displayConditions.swellWaveHeight === "number"
                ? displayConditions.swellWaveHeight.toFixed(1)
                : "-"}{" "}
              {displayConditions.swellWaveHeight !== null &&
              typeof displayConditions.swellWaveHeight === "number"
                ? weatherData?.hourly_units?.swell_wave_height || "m"
                : ""}
            </p>
            <p className="text-xs opacity-80">Swell Height</p>
          </div>
          <div className="flex flex-col items-center">
            <p className="text-lg font-semibold">
              {displayConditions.swellWavePeriod !== null &&
              typeof displayConditions.swellWavePeriod === "number"
                ? `${displayConditions.swellWavePeriod.toFixed(1)}s`
                : "-"}
            </p>
            <p className="text-xs opacity-80">Swell Duration</p>
          </div>
          <div className="flex flex-col items-center">
            <p className="text-lg font-semibold">
              {displayConditions.swellWavePeriod !== null &&
              typeof displayConditions.swellWavePeriod === "number"
                ? `${displayConditions.swellWavePeriod.toFixed(1)}s`
                : "-"}
            </p>
            <p className="text-xs opacity-80">Swell Period</p>
          </div>
        </div>
      </Card>
      {/* Fishing Conditions Card */}
      <Card className="p-6 lg:p-8 bg-white dark:bg-card overflow-hidden relative shadow-sm mt-4 rounded-xl">
        <div className="flex justify-between items-start">
          <div>
            <h2 className="text-lg font-semibold dark:text-white">
              Fishing Conditions
            </h2>
            <p className="text-sm text-gray-600 dark:text-gray-400">
              AI-Generated Advice
            </p>
          </div>
          <div></div>
        </div>

        <div className="mt-4">
          <Tabs
            defaultValue="inshore"
            value={activeTab}
            onValueChange={setActiveTab}
          >
            <TabsList className="grid w-full grid-cols-2 bg-gray-100 dark:bg-gray-800">
              <TabsTrigger value="inshore">Inshore</TabsTrigger>
              <TabsTrigger value="offshore">Offshore</TabsTrigger>
            </TabsList>
            <TabsContent
              value="inshore"
              className="mt-4 bg-gray-50 dark:bg-gray-800 p-4 rounded-md"
            >
              {isLoadingFishingAdvice ? (
                <div className="flex items-center justify-center py-4">
                  <Loader2 className="h-6 w-6 animate-spin text-[#0251FB] dark:text-blue-400" />
                </div>
              ) : fishingAdvice?.inshore ? (
                <p className="text-sm">{fishingAdvice.inshore}</p>
              ) : (
                <p className="text-sm italic">
                  No inshore fishing advice available
                </p>
              )}
            </TabsContent>
            <TabsContent
              value="offshore"
              className="mt-4 bg-gray-50 dark:bg-gray-800 p-4 rounded-md"
            >
              {isLoadingFishingAdvice ? (
                <div className="flex items-center justify-center py-4">
                  <Loader2 className="h-6 w-6 animate-spin text-[#0251FB] dark:text-blue-400" />
                </div>
              ) : fishingAdvice?.offshore ? (
                <p className="text-sm">{fishingAdvice.offshore}</p>
              ) : (
                <p className="text-sm italic">
                  No offshore fishing advice available
                </p>
              )}
            </TabsContent>
          </Tabs>
        </div>
      </Card>
      {/* Marine Data Hourly Cards */}
      <Card className="p-4 bg-white dark:bg-card shadow-sm rounded-xl">
        <div className="flex justify-between items-center mb-4">
          <h2 className="text-lg font-semibold dark:text-white">
            Marine Data Forecast
          </h2>
          <Navigation className="h-5 w-5 text-[#0251FB] dark:text-blue-400" />
        </div>

        {/* Wave Height Hourly Card */}
        <div className="mb-4">
          <div className="flex items-center mb-2">
            <Waves className="h-5 w-5 mr-2 text-[#0251FB] dark:text-blue-400" />
            <h3 className="text-md font-medium dark:text-white">
              Wave Height (m)
            </h3>
          </div>
          <div className="overflow-x-auto">
            <div className="flex space-x-3 pb-2 min-w-[800px]">
              {times.slice(0, 12).map((time, index) => (
                <div
                  key={`wave-${index}`}
                  className="flex flex-col items-center p-3 bg-blue-50 dark:bg-blue-900/20 rounded-lg min-w-[70px]"
                >
                  <p className="text-xs font-medium text-gray-500 dark:text-gray-400 mb-1">
                    {time ? formatTime(time) : "--:--"}
                  </p>
                  <p className="text-lg font-bold dark:text-blue-300 text-[#0251FB]">
                    {waveHeights[index] !== null &&
                    waveHeights[index] !== undefined
                      ? waveHeights[index].toFixed(1)
                      : "-"}
                  </p>
                  {waveDirections[index] !== undefined &&
                    waveDirections[index] !== null && (
                      <div className="mt-1 text-xs text-blue-500 dark:text-blue-400">
                        {getDirectionArrow(waveDirections[index])}
                      </div>
                    )}
                </div>
              ))}
            </div>
          </div>
        </div>

        {/* Wind Speed Hourly Card */}
        <div>
          <div className="flex items-center mb-2">
            <Wind className="h-5 w-5 mr-2 text-[#0251FB] dark:text-blue-400" />
            <h3 className="text-md font-medium dark:text-white">
              Wind Speed (km/h)
            </h3>
          </div>
          <div className="overflow-x-auto">
            <div className="flex space-x-3 pb-2 min-w-[800px]">
              {times.slice(0, 24).map((time, index) => (
                <div
                  key={`wind-${index}`}
                  className="flex flex-col items-center p-3 bg-gray-50 dark:bg-gray-800 rounded-lg min-w-[70px]"
                >
                  <p className="text-xs font-medium text-gray-500 dark:text-gray-400 mb-1">
                    {time ? formatTime(time) : "--:--"}
                  </p>
                  <p className="text-lg font-bold text-gray-700 dark:text-gray-200">
                    {windSpeeds[index] !== null &&
                    windSpeeds[index] !== undefined
                      ? Math.round(windSpeeds[index])
                      : "-"}
                  </p>
                  {windDirections[index] !== undefined &&
                    windDirections[index] !== null && (
                      <div className="mt-1 text-xs text-gray-600 dark:text-gray-400 flex items-center">
                        {getWindDirection(windDirections[index])}
                        <span className="ml-1">
                          {getDirectionArrow(windDirections[index])}
                        </span>
                      </div>
                    )}
                </div>
              ))}
            </div>
          </div>
        </div>

        <div className="p-3 bg-gray-50 dark:bg-gray-800 rounded-md mt-4">
          <p className="text-sm font-medium mb-1 dark:text-white">
            Data Sources:
          </p>
          <div className="text-xs text-gray-600 dark:text-gray-300 flex items-center gap-2">
            <Layers className="h-4 w-4 text-gray-600 dark:text-gray-300" />
            <span>Open-Meteo Weather & Marine API</span>
          </div>
          {location && (
            <div className="text-xs text-gray-500 dark:text-gray-400 mt-1 italic">
              {weatherData?.marineDataFromNearby ? (
                <span className="text-amber-600 dark:text-amber-400">
                  Note: Marine data is from nearby coordinates as it was not
                  available at your exact location
                  {weatherData?.marineCoordinates && (
                    <span>
                      {" "}
                      ({weatherData.marineCoordinates.latitude.toFixed(2)},{" "}
                      {weatherData.marineCoordinates.longitude.toFixed(2)})
                    </span>
                  )}
                </span>
              ) : (
                <span>
                  Note: Marine data may be from nearby coordinates if not
                  available at exact location
                </span>
              )}
            </div>
          )}
        </div>
      </Card>
      {/* Hourly Forecast */}
      <Card className="p-4 bg-white dark:bg-card shadow-sm rounded-xl">
        <h2 className="text-lg font-semibold mb-4 dark:text-white">
          Hourly Forecast
        </h2>
        <div className="overflow-x-auto">
          <div className="flex space-x-3 pb-2 min-w-[1200px]">
            {times.slice(0, 12).map((time, index) => (
              <div
                key={`hourly-${index}`}
                className="flex flex-col items-center p-3 bg-gray-50 dark:bg-gray-800 rounded-lg min-w-[90px]"
              >
                <p className="text-xs font-medium text-gray-500 dark:text-gray-400 mb-1">
                  {time ? formatTime(time) : "--:--"}
                </p>
                <div className="mb-2">{getWeatherIcon()}</div>
                <p className="text-lg font-bold text-gray-700 dark:text-gray-200 mb-2">
                  {temperatures[index] !== null &&
                  temperatures[index] !== undefined
                    ? `${Math.round(temperatures[index])}°`
                    : "-"}
                </p>

                {/* Wind Speed and Direction */}
                <div className="flex items-center mb-1">
                  <Wind className="h-3 w-3 mr-1 text-blue-400" />
                  <p className="text-xs text-gray-600 dark:text-gray-400">
                    {windSpeeds[index] !== null &&
                    windSpeeds[index] !== undefined
                      ? `${Math.round(windSpeeds[index])}`
                      : "-"}
                  </p>
                  {windDirections[index] !== undefined &&
                    windDirections[index] !== null && (
                      <div className="ml-1 flex items-center">
                        <span className="text-xs text-gray-600 dark:text-gray-400">
                          {getWindDirection(windDirections[index])}
                        </span>
                        <span className="ml-1 text-xs">
                          {getDirectionArrow(windDirections[index])}
                        </span>
                      </div>
                    )}
                </div>

                {/* Wave Height and Direction */}
                <div className="flex items-center">
                  <Waves className="h-3 w-3 mr-1 text-blue-500" />
                  <p className="text-xs text-gray-600 dark:text-gray-400">
                    {waveHeights[index] !== null &&
                    waveHeights[index] !== undefined
                      ? `${waveHeights[index].toFixed(1)}m`
                      : "-"}
                  </p>
                  {waveDirections[index] !== undefined &&
                    waveDirections[index] !== null && (
                      <div className="ml-1 text-xs">
                        {getDirectionArrow(waveDirections[index])}
                      </div>
                    )}
                </div>
              </div>
            ))}
          </div>
        </div>
      </Card>
      {/* Hourly Precipitation Card */}
      <Card className="p-4 bg-white dark:bg-card shadow-sm rounded-xl">
        <div className="flex justify-between items-center mb-4">
          <h2 className="text-lg font-semibold dark:text-white">
            Hourly Precipitation (mm)
          </h2>
        </div>
        <div className="overflow-x-auto">
          <div className="flex space-x-3 pb-2 min-w-[800px]">
            {times.slice(0, 12).map((time, index) => {
              const precipitation =
                weatherData?.hourly?.precipitation?.[
                  currentHourIndex + index
                ] || 0;
              const precipitationProbability =
                weatherData?.hourly?.precipitation_probability?.[
                  currentHourIndex + index
                ] || 0;
              return (
                <div
                  key={`precip-${index}`}
                  className="flex flex-col items-center p-3 bg-gray-50 dark:bg-gray-800 rounded-lg min-w-[70px]"
                >
                  <p className="text-xs font-medium text-gray-500 dark:text-gray-400 mb-1">
                    {time ? formatTime(time) : "--:--"}
                  </p>
                  <div className="flex items-center mb-1">
                    <Droplets className="h-3 w-3 mr-1 text-blue-500" />
                    <p className="text-sm font-bold dark:text-blue-300 text-[#0251FB]">
                      {precipitation !== null && precipitation !== undefined
                        ? precipitation.toFixed(1)
                        : "0.0"}
                    </p>
                  </div>
                  <p className="text-xs text-gray-600 dark:text-gray-400">
                    (
                    {precipitationProbability !== null &&
                    precipitationProbability !== undefined
                      ? `${precipitationProbability}%`
                      : "0%"}
                    )
                  </p>
                </div>
              );
            })}
          </div>
        </div>
      </Card>
      {/* Precipitation Forecast Card */}
      {precipitationForecast && precipitationForecast.chance > 0 && (
        <Card className="p-4 bg-white dark:bg-card shadow-sm">
          <div className="flex justify-between items-center mb-4">
            <h2 className="text-lg font-semibold dark:text-white">
              Precipitation Forecast
            </h2>
            <CloudRain className="h-5 w-5 text-white" />
          </div>
          <div className="bg-blue-50 dark:bg-blue-900/20 p-3 rounded-lg mb-4">
            <p className="text-sm font-medium dark:text-white">
              Next 6 hours: {precipitationForecast.chance}% chance,{" "}
              {precipitationForecast.amount}mm expected
            </p>
          </div>

          {/* 24-hour Precipitation Forecast */}
          <div className="mt-4 sm:mt-6">
            <div className="overflow-x-auto">
              <div className="flex space-x-1 sm:space-x-2 pb-2 min-w-[300px] w-full sm:min-w-[800px] md:min-w-[1200px] lg:min-w-[1600px] sm:w-auto">
                {Array.from({ length: 24 }, (_, i) => i).map((hour) => {
                  const probability =
                    weatherData?.hourly?.precipitation_probability?.[
                      currentHourIndex + hour
                    ] || 0;
                  const amount =
                    weatherData?.hourly?.precipitation?.[
                      currentHourIndex + hour
                    ] || 0;
                  return (
                    <div
                      key={`precip-24h-${hour}`}
                      className="flex flex-col items-center p-2 bg-gray-50 dark:bg-gray-800 rounded-lg min-w-[50px]"
                    >
                      <p className="text-xs font-medium text-gray-500 dark:text-gray-400 mb-1">
                        {times[hour] ? formatTime(times[hour]) : `+${hour}h`}
                      </p>
                      <div className="flex flex-col items-center">
                        <div
                          className="w-4 h-16 bg-gray-200 dark:bg-gray-700 rounded-full overflow-hidden relative"
                          title={`${probability}% chance, ${amount.toFixed(1)}mm`}
                        >
                          <div
                            className="absolute bottom-0 w-full bg-blue-500 dark:bg-blue-600 transition-all duration-300"
                            style={{
                              height: `${Math.max(5, probability)}%`,
                            }}
                          ></div>
                        </div>
                        <p className="text-xs mt-1 text-gray-600 dark:text-gray-400">
                          {probability}%
                        </p>
                      </div>
                    </div>
                  );
                })}
              </div>
            </div>
          </div>
        </Card>
      )}
      {/* Weekly Forecast */}
      {weatherData?.daily?.time && weatherData.daily.time.length > 0 && (
        <Card className="p-4 bg-white dark:bg-card shadow-sm rounded-xl">
          <h2 className="text-lg font-semibold mb-4 dark:text-white">
            Weekly Forecast
          </h2>
          <div className="overflow-x-auto">
            <div className="flex space-x-3 pb-2 min-w-[800px]">
              {weatherData.daily.time.slice(0, 7).map((time, index) => (
                <div
                  key={`day-${index}`}
                  className="flex flex-col items-center p-2 sm:p-3 bg-gray-50 dark:bg-gray-800 rounded-lg flex-shrink-0 w-[100px] sm:w-[120px]"
                >
                  <p className="text-xs font-medium text-gray-500 dark:text-gray-400 mb-1">
                    {new Date(time).toLocaleDateString([], {
                      weekday: "short",
                      month: "short",
                      day: "numeric",
                    })}
                  </p>

                  {/* Weather Icon under date */}
                  <div className="mb-2">
                    {(() => {
                      // Get weather code for this day
                      const weatherCode =
                        weatherData.daily.weather_code?.[index];

                      // If no weather code available, show default icon
                      if (weatherCode === null || weatherCode === undefined) {
                        return <CloudSun className="h-5 w-5 text-gray-500" />;
                      }

                      // Return appropriate icon based on weather code
                      switch (true) {
                        case weatherCode === 0:
                          return <Sun className="h-5 w-5 text-yellow-500" />;
                        case weatherCode === 1:
                          return <Sun className="h-5 w-5 text-yellow-500" />;
                        case weatherCode === 2:
                          return <Sun className="h-5 w-5 text-yellow-500" />;
                        case weatherCode === 3:
                          return <Cloud className="h-5 w-5 text-gray-500" />;
                        case weatherCode >= 45 && weatherCode <= 49:
                          return <CloudFog className="h-5 w-5 text-gray-400" />;
                        case weatherCode >= 51 && weatherCode <= 55:
                          return (
                            <CloudDrizzle className="h-5 w-5 text-blue-400" />
                          );
                        case weatherCode >= 56 && weatherCode <= 57:
                          return (
                            <CloudSnow className="h-5 w-5 text-blue-300" />
                          );
                        case weatherCode >= 61 && weatherCode <= 65:
                          return (
                            <CloudRain className="h-5 w-5 text-blue-500" />
                          );
                        case weatherCode >= 66 && weatherCode <= 67:
                          return (
                            <CloudHail className="h-5 w-5 text-blue-300" />
                          );
                        case weatherCode >= 71 && weatherCode <= 77:
                          return (
                            <CloudSnow className="h-5 w-5 text-blue-200" />
                          );
                        case weatherCode >= 80 && weatherCode <= 82:
                          return (
                            <CloudRain className="h-5 w-5 text-blue-500" />
                          );
                        case weatherCode >= 85 && weatherCode <= 86:
                          return (
                            <CloudSnow className="h-5 w-5 text-blue-200" />
                          );
                        case weatherCode >= 95 && weatherCode <= 99:
                          return (
                            <CloudLightning className="h-5 w-5 text-yellow-500" />
                          );
                        default:
                          return <CloudSun className="h-5 w-5 text-gray-500" />;
                      }
                    })()}
                  </div>

                  {/* Temperature Section */}
                  <div className="w-full border-t border-gray-200 dark:border-gray-700 pt-2 mb-2">
                    <p className="text-xs font-medium text-gray-600 dark:text-gray-400 mb-1 text-center">
                      Temperature
                    </p>
                    <div className="flex items-center justify-between">
                      <div className="flex items-center">
                        <Thermometer className="h-3 w-3 mr-1 text-red-500" />
                        <p className="text-sm font-bold dark:text-white">
                          {weatherData.daily.temperature_2m_max &&
                          weatherData.daily.temperature_2m_max[index] !== null
                            ? `${Math.round(weatherData.daily.temperature_2m_max[index])}°`
                            : "-"}
                        </p>
                      </div>
                      <div className="flex items-center">
                        <Thermometer className="h-3 w-3 mr-1 text-[#0251FB]" />
                        <p className="text-xs dark:text-gray-300 text-[#0251FB]">
                          {weatherData.daily.temperature_2m_min &&
                          weatherData.daily.temperature_2m_min[index] !== null
                            ? `${Math.round(weatherData.daily.temperature_2m_min[index])}°`
                            : "-"}
                        </p>
                      </div>
                    </div>
                  </div>

                  {/* Wind Section */}
                  <div className="w-full border-t border-gray-200 dark:border-gray-700 pt-2 mb-2">
                    <p className="text-xs font-medium text-gray-600 dark:text-gray-400 mb-1 text-center">
                      Wind
                    </p>
                    <div className="flex items-center justify-center">
                      <Wind className="h-3 w-3 mr-1 text-[#0251FB]" />
                      <p className="text-xs dark:text-gray-300 mr-1">
                        {(() => {
                          // Calculate the day's start and end indices in hourly data
                          const dayStart = index * 24;
                          const dayEnd = (index + 1) * 24;
                          // Get wind speeds for this day if available
                          const dayWindSpeeds =
                            weatherData?.hourly?.wind_speed_10m?.slice(
                              dayStart,
                              dayEnd,
                            );
                          if (dayWindSpeeds && dayWindSpeeds.length > 0) {
                            // Filter out null values
                            const validSpeeds = dayWindSpeeds.filter(
                              (s) => s !== null,
                            );
                            if (validSpeeds.length > 0) {
                              // Calculate average wind speed
                              const avgWindSpeed =
                                validSpeeds.reduce(
                                  (sum, speed) => sum + speed,
                                  0,
                                ) / validSpeeds.length;
                              return formatSpeed(avgWindSpeed).split(" ")[0];
                            }
                          }
                          return "-";
                        })()}
                      </p>
                      <p className="text-xs dark:text-gray-300 mr-1">
                        {(() => {
                          // Calculate the day's start and end indices in hourly data
                          const dayStart = index * 24;
                          const dayEnd = (index + 1) * 24;
                          // Get wind directions for this day if available
                          const dayWindDirections =
                            weatherData?.hourly?.wind_direction_10m?.slice(
                              dayStart,
                              dayEnd,
                            );
                          if (
                            dayWindDirections &&
                            dayWindDirections.length > 0
                          ) {
                            // Filter out null values
                            const validDirections = dayWindDirections.filter(
                              (d) => d !== null,
                            );
                            if (validDirections.length > 0) {
                              // Calculate average wind direction
                              const avgWindDirection =
                                validDirections.reduce(
                                  (sum, direction) => sum + direction,
                                  0,
                                ) / validDirections.length;
                              return getWindDirection(avgWindDirection);
                            }
                          }
                          return "-";
                        })()}
                      </p>
                      {(() => {
                        // Calculate the day's start and end indices in hourly data
                        const dayStart = index * 24;
                        const dayEnd = (index + 1) * 24;
                        // Get wind directions for this day if available
                        const dayWindDirections =
                          weatherData.hourly?.wind_direction_10m?.slice(
                            dayStart,
                            dayEnd,
                          );
                        if (dayWindDirections && dayWindDirections.length > 0) {
                          // Filter out null values
                          const validDirections = dayWindDirections.filter(
                            (d) => d !== null,
                          );
                          if (validDirections.length > 0) {
                            // Calculate average wind direction
                            const avgWindDirection =
                              validDirections.reduce(
                                (sum, direction) => sum + direction,
                                0,
                              ) / validDirections.length;
                            return (
                              <span className="text-xs">
                                {getDirectionArrow(avgWindDirection)}
                              </span>
                            );
                          }
                        }
                        return null;
                      })()}
                    </div>
                  </div>

                  {/* Waves Section */}
                  <div className="w-full border-t border-gray-200 dark:border-gray-700 pt-2 mb-2">
                    <p className="text-xs font-medium text-gray-600 dark:text-gray-400 mb-1 text-center">
                      Waves
                    </p>
                    <div className="flex items-center justify-center">
                      <Waves className="h-3 w-3 mr-1 text-[#0251FB]" />
                      <p className="text-xs dark:text-gray-300 mr-1">
                        {/* Use average wave height from hourly data for this day */}
                        {(() => {
                          // Calculate the day's start and end indices in hourly data
                          const dayStart = index * 24;
                          const dayEnd = (index + 1) * 24;
                          // Get wave heights for this day if available
                          const dayWaveHeights =
                            weatherData?.hourly?.wave_height?.slice(
                              dayStart,
                              dayEnd,
                            );
                          if (dayWaveHeights && dayWaveHeights.length > 0) {
                            // Filter out null values
                            const validHeights = dayWaveHeights.filter(
                              (h) => h !== null,
                            );
                            if (validHeights.length > 0) {
                              // Calculate average wave height
                              const avgWaveHeight =
                                validHeights.reduce((sum, height) => {
                                  // Ensure height is a number before adding
                                  return (
                                    sum +
                                    (typeof height === "number" ? height : 0)
                                  );
                                }, 0) / validHeights.length;
                              return typeof avgWaveHeight === "number"
                                ? `${avgWaveHeight.toFixed(1)}m`
                                : "-";
                            }
                          }
                          return "-";
                        })()}
                      </p>
                      <p className="text-xs dark:text-gray-300 mr-1">
                        {(() => {
                          // Calculate the day's start and end indices in hourly data
                          const dayStart = index * 24;
                          const dayEnd = (index + 1) * 24;
                          // Get wave directions for this day if available
                          const dayWaveDirections =
                            weatherData?.hourly?.wave_direction?.slice(
                              dayStart,
                              dayEnd,
                            );
                          if (
                            dayWaveDirections &&
                            dayWaveDirections.length > 0
                          ) {
                            // Filter out null values
                            const validDirections = dayWaveDirections.filter(
                              (d) => d !== null,
                            );
                            if (validDirections.length > 0) {
                              // Calculate average wave direction
                              const avgWaveDirection =
                                validDirections.reduce(
                                  (sum, direction) => sum + direction,
                                  0,
                                ) / validDirections.length;
                              return getWindDirection(avgWaveDirection);
                            }
                          }
                          return "-";
                        })()}
                      </p>
                      {(() => {
                        // Calculate the day's start and end indices in hourly data
                        const dayStart = index * 24;
                        const dayEnd = (index + 1) * 24;
                        // Get wave directions for this day if available
                        const dayWaveDirections =
                          weatherData.hourly?.wave_direction?.slice(
                            dayStart,
                            dayEnd,
                          );
                        if (dayWaveDirections && dayWaveDirections.length > 0) {
                          // Filter out null values
                          const validDirections = dayWaveDirections.filter(
                            (d) => d !== null,
                          );
                          if (validDirections.length > 0) {
                            // Calculate average wave direction
                            const avgWaveDirection =
                              validDirections.reduce(
                                (sum, direction) => sum + direction,
                                0,
                              ) / validDirections.length;
                            return (
                              <span className="text-xs">
                                {getDirectionArrow(avgWaveDirection)}
                              </span>
                            );
                          }
                        }
                        return null;
                      })()}
                    </div>
                  </div>

                  {/* UV Index if available */}
                  {weatherData.daily.uv_index_max && (
                    <div className="w-full border-t border-gray-200 dark:border-gray-700 pt-2">
                      <div className="flex items-center justify-center">
                        <Sun className="h-3 w-3 mr-1 text-yellow-500" />
                        <p className="text-xs dark:text-gray-300">
                          UV:{" "}
                          {weatherData.daily.uv_index_max[index] !== null
                            ? Math.round(weatherData.daily.uv_index_max[index])
                            : "-"}
                        </p>
                      </div>
                    </div>
                  )}
                </div>
              ))}
            </div>
          </div>
        </Card>
      )}
      {/* Data Source Information */}
      <div className="flex flex-col space-y-2 text-xs text-gray-500 dark:text-gray-400 p-3 bg-gray-50 dark:bg-gray-800 rounded-md shadow-sm">
        <div className="flex items-center justify-between">
          <div className="flex items-center">
            <Info className="h-3 w-3 mr-1 text-gray-500 dark:text-gray-400" />
            <span>Data provided by Open-Meteo.com</span>
          </div>
          {lastUpdated && (
            <span>
              Last updated: {new Date(lastUpdated).toLocaleTimeString()}
            </span>
          )}
        </div>
      </div>
    </div>
  );
};

export default WeatherWidget;<|MERGE_RESOLUTION|>--- conflicted
+++ resolved
@@ -124,15 +124,7 @@
     const waveHeights =
       weatherData.hourly.wave_height?.slice(
         currentHourIndex,
-        currentHourIndex + 1,
-<<<<<<< HEAD
-      ) || [];
-    const waveDirections =
-      weatherData.hourly.wave_direction?.slice(
-        currentHourIndex,
-        currentHourIndex + 1,
-=======
->>>>>>> 88f8a876
+        currentHourIndex + 1
       ) || [];
     // const waveDirections =
     //   weatherData.hourly.wave_direction?.slice(
@@ -142,27 +134,27 @@
     const swellWaveHeights =
       weatherData.hourly.swell_wave_height?.slice(
         currentHourIndex,
-        currentHourIndex + 1,
+        currentHourIndex + 1
       ) || [];
     const swellWavePeriods =
       weatherData.hourly.swell_wave_period?.slice(
         currentHourIndex,
-        currentHourIndex + 1,
+        currentHourIndex + 1
       ) || [];
     const windSpeeds =
       weatherData.hourly.wind_speed_10m.slice(
         currentHourIndex,
-        currentHourIndex + 1,
+        currentHourIndex + 1
       ) || [];
     const windDirections =
       weatherData.hourly.wind_direction_10m.slice(
         currentHourIndex,
-        currentHourIndex + 1,
+        currentHourIndex + 1
       ) || [];
     const temperatures =
       weatherData.hourly.temperature_2m.slice(
         currentHourIndex,
-        currentHourIndex + 1,
+        currentHourIndex + 1
       ) || [];
 
     return {
@@ -251,7 +243,7 @@
   const getFishingConditionsRating = (
     waveHeight: number | null,
     windSpeed: number | null,
-    swellWavePeriod: number | null,
+    swellWavePeriod: number | null
   ) => {
     // If any of the required data is missing, return "Unknown"
     if (waveHeight === null || windSpeed === null) {
@@ -465,44 +457,44 @@
   const waveHeights =
     weatherData?.hourly?.wave_height?.slice(
       currentHourIndex,
-      currentHourIndex + 24,
+      currentHourIndex + 24
     ) || Array(24).fill(null);
   const waveDirections =
     weatherData?.hourly?.wave_direction?.slice(
       currentHourIndex,
-      currentHourIndex + 24,
+      currentHourIndex + 24
     ) || Array(24).fill(null);
   const swellWaveHeights =
     weatherData?.hourly?.swell_wave_height?.slice(
       currentHourIndex,
-      currentHourIndex + 24,
+      currentHourIndex + 24
     ) || Array(24).fill(null);
   const swellWaveDirections =
     weatherData?.hourly?.swell_wave_direction?.slice(
       currentHourIndex,
-      currentHourIndex + 24,
+      currentHourIndex + 24
     ) || Array(24).fill(null);
   const swellWavePeriods =
     weatherData?.hourly?.swell_wave_period?.slice(
       currentHourIndex,
-      currentHourIndex + 24,
+      currentHourIndex + 24
     ) || Array(24).fill(null);
   // Define wavePeriods as swellWavePeriods for backward compatibility
   const wavePeriods = swellWavePeriods;
   const windSpeeds =
     weatherData?.hourly?.wind_speed_10m?.slice(
       currentHourIndex,
-      currentHourIndex + 24,
+      currentHourIndex + 24
     ) || [];
   const windDirections =
     weatherData?.hourly?.wind_direction_10m?.slice(
       currentHourIndex,
-      currentHourIndex + 24,
+      currentHourIndex + 24
     ) || [];
   const temperatures =
     weatherData?.hourly?.temperature_2m?.slice(
       currentHourIndex,
-      currentHourIndex + 24,
+      currentHourIndex + 24
     ) || [];
 
   // Calculate precipitation forecast for the next 6 hours and 24 hours
@@ -526,12 +518,12 @@
     const probabilities =
       weatherData?.hourly?.precipitation_probability?.slice(
         currentHourIndex,
-        currentHourIndex + 6,
+        currentHourIndex + 6
       ) || [];
     const amounts =
       weatherData?.hourly?.precipitation?.slice(
         currentHourIndex,
-        currentHourIndex + 6,
+        currentHourIndex + 6
       ) || [];
 
     // If no valid data, return empty forecast
@@ -613,7 +605,7 @@
         (waveHeights.length > 0 ? waveHeights[0] : null),
       windSpeeds.length > 0 ? windSpeeds[0] : null,
       weatherData?.current?.swell_wave_period ||
-        (swellWavePeriods.length > 0 ? swellWavePeriods[0] : null),
+        (swellWavePeriods.length > 0 ? swellWavePeriods[0] : null)
     ),
   };
 
@@ -665,14 +657,10 @@
   }
 
   return (
-<<<<<<< HEAD
-    <div className="space-y-4 max-w-full overflow-x-hidden w-full lg:px-4">
-      {/* Location Button */}
-=======
     <div
       className={cn(
         "space-y-4 max-w-full overflow-x-hidden w-full py-4 lg:px-4",
-        className,
+        className
       )}
     >
       {/* Location Button */}
@@ -697,14 +685,13 @@
           onClick={handleRefresh}
           className={cn(
             "text-[#0251FB] dark:text-blue-400 hover:bg-blue-50 dark:hover:bg-blue-900/20",
-            disableRefreshBtn && "opacity-50 cursor-not-allowe animate-spin",
+            disableRefreshBtn && "opacity-50 cursor-not-allowe animate-spin"
           )}
         >
           <RefreshCw className="h-4 w-4" />
         </Button>
       </div>
 
->>>>>>> 88f8a876
       {/* Location Modal */}
 
       {/* Weather Card - Enhanced Weather Data */}
@@ -729,11 +716,11 @@
               {weatherData?.current?.temperature_2m !== undefined &&
               weatherData.current.temperature_2m !== null
                 ? formatTemperature(weatherData.current.temperature_2m).split(
-                    " ",
+                    " "
                   )[0]
                 : currentConditions.temperature !== null
                   ? formatTemperature(currentConditions.temperature).split(
-                      " ",
+                      " "
                     )[0]
                   : "-"}
             </span>
@@ -743,7 +730,7 @@
             {weatherData?.current?.apparent_temperature !== undefined &&
             weatherData.current.apparent_temperature !== null
               ? formatTemperature(
-                  weatherData.current.apparent_temperature,
+                  weatherData.current.apparent_temperature
                 ).split(" ")[0]
               : currentConditions.temperature !== null
                 ? formatTemperature(currentConditions.temperature).split(" ")[0]
@@ -824,7 +811,7 @@
                   ? "-"
                   : new Date(weatherData.daily.sunrise[0]).toLocaleTimeString(
                       [],
-                      { hour: "2-digit", minute: "2-digit" },
+                      { hour: "2-digit", minute: "2-digit" }
                     )}
               </p>
             </div>
@@ -838,7 +825,7 @@
                   ? "-"
                   : new Date(weatherData.daily.sunset[0]).toLocaleTimeString(
                       [],
-                      { hour: "2-digit", minute: "2-digit" },
+                      { hour: "2-digit", minute: "2-digit" }
                     )}
               </p>
             </div>
@@ -846,7 +833,7 @@
         </div>
       </Card>
       {/* Marine Card - Fishing Conditions */}
-      <Card className="p-6 bg-[#1E40AF] text-white overflow-hidden relative shadow-md mt-4 rounded-xl border border-[] border-0">
+      <Card className="p-6 bg-[#1E40AF] text-white overflow-hidden relative shadow-md mt-4 rounded-xl border-0">
         <div className="flex justify-between items-start">
           <div>
             <h2 className="text-lg font-medium opacity-90">
@@ -1435,19 +1422,19 @@
                           const dayWindSpeeds =
                             weatherData?.hourly?.wind_speed_10m?.slice(
                               dayStart,
-                              dayEnd,
+                              dayEnd
                             );
                           if (dayWindSpeeds && dayWindSpeeds.length > 0) {
                             // Filter out null values
                             const validSpeeds = dayWindSpeeds.filter(
-                              (s) => s !== null,
+                              (s) => s !== null
                             );
                             if (validSpeeds.length > 0) {
                               // Calculate average wind speed
                               const avgWindSpeed =
                                 validSpeeds.reduce(
                                   (sum, speed) => sum + speed,
-                                  0,
+                                  0
                                 ) / validSpeeds.length;
                               return formatSpeed(avgWindSpeed).split(" ")[0];
                             }
@@ -1464,7 +1451,7 @@
                           const dayWindDirections =
                             weatherData?.hourly?.wind_direction_10m?.slice(
                               dayStart,
-                              dayEnd,
+                              dayEnd
                             );
                           if (
                             dayWindDirections &&
@@ -1472,14 +1459,14 @@
                           ) {
                             // Filter out null values
                             const validDirections = dayWindDirections.filter(
-                              (d) => d !== null,
+                              (d) => d !== null
                             );
                             if (validDirections.length > 0) {
                               // Calculate average wind direction
                               const avgWindDirection =
                                 validDirections.reduce(
                                   (sum, direction) => sum + direction,
-                                  0,
+                                  0
                                 ) / validDirections.length;
                               return getWindDirection(avgWindDirection);
                             }
@@ -1495,19 +1482,19 @@
                         const dayWindDirections =
                           weatherData.hourly?.wind_direction_10m?.slice(
                             dayStart,
-                            dayEnd,
+                            dayEnd
                           );
                         if (dayWindDirections && dayWindDirections.length > 0) {
                           // Filter out null values
                           const validDirections = dayWindDirections.filter(
-                            (d) => d !== null,
+                            (d) => d !== null
                           );
                           if (validDirections.length > 0) {
                             // Calculate average wind direction
                             const avgWindDirection =
                               validDirections.reduce(
                                 (sum, direction) => sum + direction,
-                                0,
+                                0
                               ) / validDirections.length;
                             return (
                               <span className="text-xs">
@@ -1538,12 +1525,12 @@
                           const dayWaveHeights =
                             weatherData?.hourly?.wave_height?.slice(
                               dayStart,
-                              dayEnd,
+                              dayEnd
                             );
                           if (dayWaveHeights && dayWaveHeights.length > 0) {
                             // Filter out null values
                             const validHeights = dayWaveHeights.filter(
-                              (h) => h !== null,
+                              (h) => h !== null
                             );
                             if (validHeights.length > 0) {
                               // Calculate average wave height
@@ -1572,7 +1559,7 @@
                           const dayWaveDirections =
                             weatherData?.hourly?.wave_direction?.slice(
                               dayStart,
-                              dayEnd,
+                              dayEnd
                             );
                           if (
                             dayWaveDirections &&
@@ -1580,14 +1567,14 @@
                           ) {
                             // Filter out null values
                             const validDirections = dayWaveDirections.filter(
-                              (d) => d !== null,
+                              (d) => d !== null
                             );
                             if (validDirections.length > 0) {
                               // Calculate average wave direction
                               const avgWaveDirection =
                                 validDirections.reduce(
                                   (sum, direction) => sum + direction,
-                                  0,
+                                  0
                                 ) / validDirections.length;
                               return getWindDirection(avgWaveDirection);
                             }
@@ -1603,19 +1590,19 @@
                         const dayWaveDirections =
                           weatherData.hourly?.wave_direction?.slice(
                             dayStart,
-                            dayEnd,
+                            dayEnd
                           );
                         if (dayWaveDirections && dayWaveDirections.length > 0) {
                           // Filter out null values
                           const validDirections = dayWaveDirections.filter(
-                            (d) => d !== null,
+                            (d) => d !== null
                           );
                           if (validDirections.length > 0) {
                             // Calculate average wave direction
                             const avgWaveDirection =
                               validDirections.reduce(
                                 (sum, direction) => sum + direction,
-                                0,
+                                0
                               ) / validDirections.length;
                             return (
                               <span className="text-xs">
