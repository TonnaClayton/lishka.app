import React, { useState, useEffect } from "react";
import { Button } from "./ui/button";
import { MapPin, Navigation, Check } from "lucide-react";
import LoadingDots from "./loading-dots";
import {
  Dialog,
  DialogContent,
  DialogHeader,
  DialogTitle,
  DialogTrigger,
} from "./ui/dialog";
import {
  MapContainer,
  TileLayer,
  Marker,
  useMapEvents,
  LayersControl,
} from "react-leaflet";
import "leaflet/dist/leaflet.css";
import L from "leaflet";
import { log } from "@/lib/logging";
import { useUpdateProfile, useUserLocation } from "@/hooks/queries";
import { DEFAULT_LOCATION } from "@/lib/const";

interface LocationData {
  latitude: number;
  longitude: number;
  name: string;
  countryCode?: string;
  state?: string;
  city?: string;
}

interface LocationModalProps {
  isOpen: boolean;
  onClose: () => void;
  onLocationSelect: (location: LocationData) => void;
  currentLocation?: LocationData | null;
  title?: string;
  trigger?: React.ReactNode;
}

// Fix Leaflet icon issue with proper CDN URLs
delete (L.Icon.Default.prototype as any)._getIconUrl;
L.Icon.Default.mergeOptions({
  iconRetinaUrl:
    "https://cdnjs.cloudflare.com/ajax/libs/leaflet/1.9.4/images/marker-icon-2x.png",
  iconUrl:
    "https://cdnjs.cloudflare.com/ajax/libs/leaflet/1.9.4/images/marker-icon.png",
  shadowUrl:
    "https://cdnjs.cloudflare.com/ajax/libs/leaflet/1.9.4/images/marker-shadow.png",
});

// Map Selection Component
const MapSelection = ({
  onLocationSelect,
  currentLocation,
}: {
  onLocationSelect: (location: LocationData) => void;
  currentLocation: LocationData;
}) => {
  const [selectedPosition, setSelectedPosition] = useState<
    [number, number] | null
  >(null);
  const [locationName, setLocationName] = useState("");
  const [map, setMap] = useState<L.Map | null>(null);

  // Make selectedPosition and locationName available to parent component
  React.useEffect(() => {
    // Store these values in window for the parent component to access
    (window as any).mapSelectionState = {
      selectedPosition,
      locationName,
    };
  }, [selectedPosition, locationName, currentLocation]);

  // Set initial marker if we have a current location
  useEffect(() => {
    if (currentLocation) {
      const lat = currentLocation.latitude;
      const lng = currentLocation.longitude;
      if (lat && lng) {
        setSelectedPosition([lat, lng]);
        setLocationName(currentLocation.name);

        // Center the map on the current location
        if (map) {
          log(`Centering map on: ${lat}, ${lng} (${currentLocation.name})`);
          map.setView([lat, lng], 15);
        }
      }
    }
  }, [currentLocation, map]);

  // Make sure map is centered when it's created
  useEffect(() => {
    if (map && currentLocation) {
      const lat = currentLocation.latitude;
      const lng = currentLocation.longitude;
      log(
        `Map created, centering on: ${lat}, ${lng} (${currentLocation.name})`
      );
      map.setView([lat, lng], 15);
    }
  }, [map]);

  // Function to handle map click and set marker
  const MapClickHandler = () => {
    const map = useMapEvents({
      click: async (e) => {
        const { lat, lng } = e.latlng;
        setSelectedPosition([lat, lng]);

        // Attempt to get location name via reverse geocoding
        try {
          const response = await fetch(
            `https://nominatim.openstreetmap.org/reverse?format=json&lat=${lat}&lon=${lng}&zoom=18&addressdetails=1`
          );
          const data = await response.json();

          // Extract city/town and country from address details
          const city =
            data.address?.city ||
            data.address?.town ||
            data.address?.village ||
            data.address?.hamlet ||
            "";
          const country = data.address?.country || "";

          // Format as "city, country"
          const name = [city, country].filter(Boolean).join(", ");

          // Check if location is on sea or water
          const isSeaLocation =
            !city || // No city means likely on water
            data.address?.sea ||
            data.address?.ocean ||
            data.address?.water ||
            data.address?.bay;

          log("Location data:", {
            isSeaLocation,
            city,
            country,
            address: data.address,
            lat,
            lng,
          });

          if (isSeaLocation) {
            // For sea locations, display only coordinates
            const formattedLat = lat.toFixed(6);
            const formattedLng = lng.toFixed(6);
            setLocationName(`${formattedLat}, ${formattedLng}`);
          } else {
            setLocationName(name);
          }
        } catch (error) {
          console.error("Error getting location name:", error);
          // Display coordinates as fallback
          const formattedLat = lat.toFixed(6);
          const formattedLng = lng.toFixed(6);
          setLocationName(`${formattedLat}, ${formattedLng}`);
        }
      },
    });
    return null;
  };

  return (
    <div className="relative h-full flex flex-col gap-y-6 justify-center items-center">
      <MapContainer
        center={
          [
            currentLocation?.latitude,
            currentLocation?.longitude,
          ] as L.LatLngTuple
        }
        // Zoom in closer if we have a current location
        zoom={currentLocation ? 15 : 13}
        style={{ height: "100%", width: "100%" }}
        className="flex"
        ref={setMap}
      >
        <LayersControl position="topright">
          <LayersControl.BaseLayer name="Standard Map" checked>
            <TileLayer
              attribution='&copy; <a href="https://www.openstreetmap.org/copyright">OpenStreetMap</a> contributors'
              url="https://{s}.tile.openstreetmap.org/{z}/{x}/{y}.png"
            />
          </LayersControl.BaseLayer>
          <LayersControl.BaseLayer name="Marine Chart">
            <TileLayer
              attribution='&copy; <a href="https://openseamap.org">OpenSeaMap</a> contributors'
              url="https://tiles.openseamap.org/seamark/{z}/{x}/{y}.png"
            />
          </LayersControl.BaseLayer>
        </LayersControl>
        <MapClickHandler />
        {selectedPosition && <Marker position={selectedPosition} />}
      </MapContainer>
    </div>
  );
};

const LocationModal = ({
  isOpen,
  onClose,
  onLocationSelect,
  currentLocation = null,
  title = "Update Your Location",
  trigger,
}: LocationModalProps) => {
  const [loading, setLoading] = useState(false);
  const [isPending, startTransition] = React.useTransition();
  const { updateLocationAsync } = useUserLocation();

  const handleLocationUpdate = async (newLocation: LocationData) => {
    //startTransition(async () => {
    log("[LocationModal] Updating location:", newLocation);

    // Clean the location name
    const cleanName =
      typeof newLocation.name === "string"
        ? newLocation.name.replace(/^"|"$/g, "")
        : newLocation.name;

    // Create the full location data object
    const fullLocationData = {
      latitude: newLocation.latitude,
      longitude: newLocation.longitude,
      name: cleanName,
    };

    try {
      setLoading(true);
      await updateLocationAsync({
        name: cleanName,
        latitude: newLocation.latitude,
        longitude: newLocation.longitude,
        countryCode: newLocation.countryCode,
        state: newLocation.state,
        city: newLocation.city,
      });
    } catch (error) {
      console.error("[LocationModal] Error saving to database:", error);
    }

    setLoading(false);
    // Call the onLocationSelect callback with the location data
    onLocationSelect(fullLocationData);

    // Close the modal
    onClose();
    // });
  };

  const handleDetectLocation = () => {
    setLoading(true);

    if (navigator.geolocation) {
      navigator.geolocation.getCurrentPosition(
        async (position) => {
          const lat = position.coords.latitude;
          const lng = position.coords.longitude;
          let locationName = "Current Location";
          let countryCode = "";

          // Attempt to get location name via reverse geocoding
          try {
            const response = await fetch(
              `https://nominatim.openstreetmap.org/reverse?format=json&lat=${lat}&lon=${lng}&zoom=18&addressdetails=1`
            );
            const data = await response.json();
            log("Reverse geocoding data:", data);

            // Extract city/town and country from address details
            const city =
              data.address?.city ||
              data.address?.town ||
              data.address?.village ||
              data.address?.hamlet ||
              "";
            const country = data.address?.country || "";
            countryCode = data.address?.country_code || "";

            // Format as "city, country"
            const name = [city, country].filter(Boolean).join(", ");

            // Check if location is on sea or water
            const isSeaLocation =
              !city || // No city means likely on water
              data.address?.sea ||
              data.address?.ocean ||
              data.address?.water ||
              data.address?.bay;

            if (isSeaLocation) {
              // For sea locations, display only coordinates
              const formattedLat = lat.toFixed(6);
              const formattedLng = lng.toFixed(6);
              locationName = `${formattedLat}, ${formattedLng}`;
            } else {
              locationName = name || "Current Location";
            }
          } catch (error) {
            console.error("Error getting location name:", error);
          }

          const newLocation = {
            latitude: lat,
            longitude: lng,
            name: locationName,
            countryCode: countryCode,
          };

          log("Setting new location:", newLocation);
          handleLocationUpdate(newLocation);
          setLoading(false);
        },
        (error) => {
          console.error("Error getting location:", error);
          setLoading(false);

          // If geolocation fails, set a default location instead of showing an alert
          const defaultLocation = {
            latitude: 35.8997,
            longitude: 14.5146,
            name: "Malta",
          };

          log("Setting default location after error:", defaultLocation);
          handleLocationUpdate(defaultLocation);
        },
        {
          enableHighAccuracy: true,
          timeout: 10000,
          maximumAge: 0,
        }
      );
    } else {
      // If geolocation is not supported, set a default location
      const defaultLocation = {
        latitude: 35.8997,
        longitude: 14.5146,
        name: "Malta",
      };

      log(
        "Setting default location (no geolocation support):",
        defaultLocation
      );
      handleLocationUpdate(defaultLocation);
      setLoading(false);
    }
  };

  const handleMapLocationSelect = () => {
    // Access the stored map selection state
    const mapState = (window as any).mapSelectionState;
    if (mapState && mapState.selectedPosition) {
      const [lat, lng] = mapState.selectedPosition;
      const newLocation = {
        latitude: lat,
        longitude: lng,
        name: mapState.locationName || `${lat.toFixed(6)}, ${lng.toFixed(6)}`,
      };
      log("Map location selected:", newLocation);
      handleLocationUpdate(newLocation);
    } else {
      alert("Please select a location on the map first.");
    }
  };

  return (
    <Dialog open={isOpen} onOpenChange={onClose}>
<<<<<<< HEAD
      <DialogContent className="sm:max-w-[600px] w-[90%] max-h-[80vh] shadow-xl dark:bg-card dark:border-border/30 [&>button]:hidden rounded-2xl">
        <DialogHeader className="flex flex-row items-center justify-between">
=======
      {trigger && <DialogTrigger asChild>{trigger}</DialogTrigger>}
      <DialogContent className="sm:max-w-[600px] w-[90%] rounded-[16px] max-h-[80vh] shadow-xl dark:bg-card dark:border-border/30 [&>button]:hidden p-4">
        <DialogHeader className="flex flex-row items-center justify-between space-y-0">
>>>>>>> 10b18d4f
          <DialogTitle className="dark:text-white">{title}</DialogTitle>
          <button
            onClick={onClose}
            className="p-2 hover:bg-gray-100 dark:hover:bg-gray-800 rounded-full transition-colors"
            aria-label="Close"
          >
            <svg
              className="w-4 h-4 text-gray-500 dark:text-gray-400"
              fill="none"
              stroke="currentColor"
              viewBox="0 0 24 24"
            >
              <path
                strokeLinecap="round"
                strokeLinejoin="round"
                strokeWidth={2}
                d="M6 18L18 6M6 6l12 12"
              />
            </svg>
          </button>
        </DialogHeader>
        <div className="w-full rounded-md overflow-hidden h-[400px] mb-4">
          <MapSelection
            onLocationSelect={handleLocationUpdate}
            currentLocation={currentLocation || DEFAULT_LOCATION}
          />
        </div>
        <div className="">
          <div className="flex flex-col gap-2">
            <Button
              onClick={handleDetectLocation}
              variant="outline"
<<<<<<< HEAD
              className="rounded-full w-full h-12 text-white bg-[#0251FB]"
              disabled={loading}
=======
              className="w-full h-12 border-none shadow-none bg-[#0251FB] hover:bg-[#0251FB] text-white hover:text-white rounded-full"
              disabled={isPending || loading}
>>>>>>> 10b18d4f
            >
              <MapPin className="mr-2" />
              {loading ? "Detecting..." : "Detect my location"}
            </Button>

            <Button
              onClick={handleMapLocationSelect}
              disabled={isPending}
              variant="default"
<<<<<<< HEAD
              className="w-full h-12 rounded-full bg-[#E6EFFF] text-[#0251FB]"
=======
              className="confirm-location-button w-full bg-[#025DFB1A] h-12 text-[#0251FB] hover:bg-[#025DFB33] hover:text-[#0251FB] rounded-full shadow-none border-none"
>>>>>>> 10b18d4f
            >
              Set this location
            </Button>
          </div>
        </div>
      </DialogContent>
    </Dialog>
  );
};

export default LocationModal;<|MERGE_RESOLUTION|>--- conflicted
+++ resolved
@@ -374,14 +374,9 @@
 
   return (
     <Dialog open={isOpen} onOpenChange={onClose}>
-<<<<<<< HEAD
-      <DialogContent className="sm:max-w-[600px] w-[90%] max-h-[80vh] shadow-xl dark:bg-card dark:border-border/30 [&>button]:hidden rounded-2xl">
-        <DialogHeader className="flex flex-row items-center justify-between">
-=======
       {trigger && <DialogTrigger asChild>{trigger}</DialogTrigger>}
       <DialogContent className="sm:max-w-[600px] w-[90%] rounded-[16px] max-h-[80vh] shadow-xl dark:bg-card dark:border-border/30 [&>button]:hidden p-4">
         <DialogHeader className="flex flex-row items-center justify-between space-y-0">
->>>>>>> 10b18d4f
           <DialogTitle className="dark:text-white">{title}</DialogTitle>
           <button
             onClick={onClose}
@@ -414,13 +409,8 @@
             <Button
               onClick={handleDetectLocation}
               variant="outline"
-<<<<<<< HEAD
-              className="rounded-full w-full h-12 text-white bg-[#0251FB]"
-              disabled={loading}
-=======
               className="w-full h-12 border-none shadow-none bg-[#0251FB] hover:bg-[#0251FB] text-white hover:text-white rounded-full"
               disabled={isPending || loading}
->>>>>>> 10b18d4f
             >
               <MapPin className="mr-2" />
               {loading ? "Detecting..." : "Detect my location"}
@@ -430,11 +420,7 @@
               onClick={handleMapLocationSelect}
               disabled={isPending}
               variant="default"
-<<<<<<< HEAD
-              className="w-full h-12 rounded-full bg-[#E6EFFF] text-[#0251FB]"
-=======
               className="confirm-location-button w-full bg-[#025DFB1A] h-12 text-[#0251FB] hover:bg-[#025DFB33] hover:text-[#0251FB] rounded-full shadow-none border-none"
->>>>>>> 10b18d4f
             >
               Set this location
             </Button>
